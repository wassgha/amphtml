--- conflicted
+++ resolved
@@ -379,422 +379,6 @@
 
 The `<amp-story>` component contains one or more [`<amp-story-page>`](#pages:-amp-story-page) components, containing each of the individual screens of the story.  The first page specified in the document order is the first page shown in the story.
 
-<<<<<<< HEAD
-## Pages: `amp-story-page`
-
-The `<amp-story-page>` component represents the content to display on a single page of a story.
-
-<figure class="centered-fig">
-  <amp-anim alt="Page 1 example" width="300" height="533" layout="fixed" src="https://github.com/ampproject/amphtml/raw/master/extensions/amp-story/img/pages-page-1.gif">
-  <noscript>
-    <img alt="Page 1 example" width="200" src="https://github.com/ampproject/amphtml/raw/master/extensions/amp-story/img/pages-page-1.gif" />
-  </noscript>
-  </amp-anim>
-</figure>
-<figure class="centered-fig">
-  <amp-anim alt="Page 2 example" width="300" height="533" layout="fixed" src="https://github.com/ampproject/amphtml/raw/master/extensions/amp-story/img/pages-page-2.gif">
-  <noscript>
-    <img alt="Page 2 example" width="200" src="https://github.com/ampproject/amphtml/raw/master/extensions/amp-story/img/pages-page-2.gif" />
-  </noscript>
-  </amp-anim>
-</figure>
-
-### Example
-
-```html
-<amp-story-page id="cover">
-  <amp-story-grid-layer template="fill">
-    <amp-video layout="fill" src="background.mp4" poster="background.png" muted autoplay></amp-video>
-  </amp-story-grid-layer>
-  <amp-story-grid-layer template="vertical">
-    <h1>These are the Top 5 World's Most...</h1>
-    <p>Jon Bersch</p>
-    <p>May 18</p>
-  </amp-story-grid-layer>
-  <amp-story-grid-layer template="thirds">
-    <amp-img grid-area="bottom-third" src="a-logo.svg" width="64" height="64"></amp-img>
-  </amp-story-grid-layer>
-</amp-story-page>
-```
-
-### Attributes
-
-##### id [required]
-
-A unique identifier for the page. Can be used for styling the page and its descendants in CSS, and is also used to uniquely identify the page in the URL fragment.
-
-##### auto-advance-after [optional]
-
-Specifies when to auto-advance to the next page.  If omitted, the page will not automatically advance. The value for `auto-advance-after` must be either:
-
-  * A positive amount of [time](https://developer.mozilla.org/en-US/docs/Web/CSS/time) to wait before automatically advancing to the next page
-  * An ID of an [HTMLMediaElement](https://developer.mozilla.org/en-US/docs/Web/API/HTMLMediaElement) or video-interface video whose completion will trigger the auto-advance
-
-For example:
-
-```html
-<amp-story-page id="tokyo" auto-advance-after="1s">
-```
-
-##### background-audio [optional]
-
-A URI to an audio file that plays while this page is in view.
-
-For example:
-
-```html
-<amp-story-page id="zurich" background-audio="./media/switzerland.mp3">
-```
-
-##### no-parallax-fx [optional]
-
-Used with the [`parallax-fx`](#parallax-fx) attribute on the story component. Disables the tilt-controlled [3D Parallax Effect](#parallax-fx) for the current page.
-
-##### parallax-fx-mode [optional]
-
-Used with the [`parallax-fx`](#parallax-fx) attribute on the story component. Overrides the effect's mode for the current page.
-
-##### parallax-fx-layer-spacing [optional]
-
-Used with the [`parallax-fx`](#parallax-fx) attribute on the story component. Overrides the layer spacing for the parallax effect on the current page.
-
-##### parallax-fx-nearest-scale / parallax-fx-farthest-scale [optional]
-
-Used with the [`parallax-fx`](#parallax-fx) attribute on the story component. Overrides the scaling compensation factors for the parallax effect on the current page.
-
-### Children (of amp-story-page)
-
-The `<amp-story-page>` component contains one or more [layers](#layers).  Layers are stacked bottom-up (the first layer specified in the DOM is at the bottom; the last layer specified in the DOM is at the top).
-
-## Layers
-
-Layers are stacked on top of one another to create the desired visual effect.
-
-### `amp-story-grid-layer`
-
-The `<amp-story-grid-layer>` component lays its children out into a grid.  Its implementation is based off of the [CSS Grid Spec](https://www.w3.org/TR/css-grid-1/).
-
-<div class="flex-images">
-  <amp-img alt="Layer 1" layout="flex-item" src="https://raw.githubusercontent.com/ampproject/amphtml/master/extensions/amp-story/img/layers-layer-1.gif" width="200" height="355">
-  <noscript><img width="200" src="https://raw.githubusercontent.com/ampproject/amphtml/master/extensions/amp-story/img/layers-layer-1.gif" /></noscript></amp-img>
-  <span class="special-char">+</span>
-  <amp-img alt="Layer 2" layout="flex-item" src="https://raw.githubusercontent.com/ampproject/amphtml/master/extensions/amp-story/img/layers-layer-2.jpg" width="200" height="355">
-  <noscript><img width="200" src="https://raw.githubusercontent.com/ampproject/amphtml/master/extensions/amp-story/img/layers-layer-2.jpg" /></noscript></amp-img>
-  <span class="special-char">+</span>
-  <amp-img alt="Layer 3" layout="flex-item" src="https://raw.githubusercontent.com/ampproject/amphtml/master/extensions/amp-story/img/layers-layer-3.jpg" width="200" height="355">
-  <noscript><img width="200" src="https://raw.githubusercontent.com/ampproject/amphtml/master/extensions/amp-story/img/layers-layer-3.jpg" /></noscript></amp-img>
-  <span class="special-char">=</span>
-  <amp-img alt="All layers" layout="flex-item" src="https://raw.githubusercontent.com/ampproject/amphtml/master/extensions/amp-story/img/layers-layer-4.gif" width="200" height="355">
-  <noscript><img width="200" src="https://raw.githubusercontent.com/ampproject/amphtml/master/extensions/amp-story/img/layers-layer-4.gif" /></noscript></amp-img>
-</div>
-
-#### Attributes
-
-
-##### template [required]
-
-The `template` attribute determines the layout of the grid layer. Available templates are described in the [Templates](#templates) section below.
-
-
-##### grid-area [optional]
-
-This attribute is specified on children of `<amp-story-grid-layer>`.  `grid-area` specifies the named area (from using a `template` that defines them) in which the element containing this attribute should appear.
-
-Example:
-
-```html
-<amp-story-grid-layer template="thirds">
-  <p grid-area="middle-third">Element 1</p>
-  <p grid-area="lower-third">Element 2</p>
-  <p grid-area="upper-third">Element 3</p>
-</amp-story-grid-layer>
-```
-
-#### Templates
-
-The following are available templates to specify for the layout of the grid layer.
-
-{% call callout('Tip', type='success') %}
-To see the layout templates in use, check out the [layouts demo on AMP By Example](https://amp.dev/documentation/examples/style-layout/amp_story_layouts/).
-{% endcall %}
-
-##### fill
-
-The `fill` template shows its first child full bleed. All other children are not shown.
-
-Names Areas: (none)
-
-Example:
-
-<amp-img alt="Fill template example" layout="fixed" src="https://github.com/ampproject/amphtml/raw/master/extensions/amp-story/img/template-fill.png" width="145" height="255">
-  <noscript>
-    <img alt="Horizontal template example" src="https://github.com/ampproject/amphtml/raw/master/extensions/amp-story/img/template-fill.png" />
-  </noscript>
-</amp-img>
-
-```html
-<amp-story-grid-layer template="fill">
-  <amp-img src="cat.jpg"></amp-img>
-</amp-story-grid-layer>
-```
-
-##### vertical
-
-The `vertical` template lays its elements out along the y-axis.  By default, its elements are aligned to the top, and can take up the entirety of the screen along the x-axis.
-
-Names Areas: (none)
-
-<amp-img alt="Vertical template example" layout="fixed" src="https://github.com/ampproject/amphtml/raw/master/extensions/amp-story/img/template-vertical.png" width="145" height="255">
-  <noscript>
-    <img alt="Horizontal template example" src="https://github.com/ampproject/amphtml/raw/master/extensions/amp-story/img/template-vertical.png" />
-  </noscript>
-</amp-img>
-
-```html
-<amp-story-grid-layer template="vertical">
-  <p>Element 1</p>
-  <p>Element 2</p>
-  <p>Element 3</p>
-</amp-story-grid-layer>
-```
-
-##### horizontal
-
-The `horizontal` template lays its elements out along the x-axis.  By default, its elements are aligned to the start of the line and can take up the entirety of the screen along the y-axis.
-
-Names Areas: (none)
-
-<amp-img alt="Horizontal template example" layout="fixed" src="https://github.com/ampproject/amphtml/raw/master/extensions/amp-story/img/template-horizontal.png" width="145" height="255">
-  <noscript>
-    <img alt="Horizontal template example" src="https://github.com/ampproject/amphtml/raw/master/extensions/amp-story/img/template-horizontal.png" />
-  </noscript>
-</amp-img>
-
-```html
-<amp-story-grid-layer template="horizontal">
-  <p>Element 1</p>
-  <p>Element 2</p>
-  <p>Element 3</p>
-</amp-story-grid-layer>
-```
-
-##### thirds
-
-The `thirds` template divides the screen into three equally-sized rows, and allows you to slot content into each area.
-
-Named Areas:
-
-  * `upper-third`
-  * `middle-third`
-  * `lower-third`
-
-<amp-img alt="Horizontal template example" layout="fixed" src="https://github.com/ampproject/amphtml/raw/master/extensions/amp-story/img/template-thirds.png" width="145" height="255">
-  <noscript>
-    <img alt="Thirds template example" src="https://github.com/ampproject/amphtml/raw/master/extensions/amp-story/img/template-thirds.png" />
-  </noscript>
-</amp-img>
-
-```html
-<amp-story-grid-layer template="thirds">
-  <p grid-area="middle-third">Element 1</p>
-  <p grid-area="lower-third">Element 2</p>
-  <p grid-area="upper-third">Element 3</p>
-</amp-story-grid-layer>
-```
-
-#### Children
-
-An `amp-story-grid-layer` can contain any of the following elements:
-
-**Note**: This list will be expanded over time.
-
-<table>
-  <tr>
-    <th width="40%">Area</td>
-    <th>Allowable tags </th>
-  </tr>
-  <tr>
-    <td>Media</td>
-    <td>
-      <ul>
-        <li><code>&lt;amp-audio></code></li>
-        <li><code>&lt;amp-gfycat></code></li>
-        <li><code>&lt;amp-google-vrview-image></code></li>
-        <li><code>&lt;amp-img></code></li>
-        <li><code>&lt;amp-video></code></li>
-        <li><code>&lt;source></code></li>
-        <li><code>&lt;svg></code></li>
-        <li><code>&lt;track></code></li>
-      </ul>
-    </td>
-  </tr>
-  <tr>
-    <td>Analytics & Measurement</td>
-    <td>
-      <ul>
-        <li><code>&lt;amp-analytics></code></li>
-        <li><code>&lt;amp-experiment></code></li>
-        <li><code>&lt;amp-pixel></code></li>
-      </ul>
-    </td>
-  </tr>
-  <tr>
-    <td>Sectioning</td>
-    <td>
-      <ul>
-        <li><code>&lt;address></code></li>
-        <li><code>&lt;article></code></li>
-        <li><code>&lt;aside></code></li>
-        <li><code>&lt;footer></code></li>
-        <li><code>&lt;h1>-&lt;h6></code></li>
-        <li><code>&lt;header></code></li>
-        <li><code>&lt;hgroup></code></li>
-        <li><code>&lt;nav></code></li>
-        <li><code>&lt;section></code></li>
-        <li><code>&lt;amp-story-cta-layer></code></li>
-      </ul>
-    </td>
-  </tr>
-  <tr>
-    <td>Text</td>
-    <td>
-      <ul>
-        <li><code>&lt;abbr></code></li>
-        <li><code>&lt;amp-fit-text></code></li>
-        <li><code>&lt;amp-font></code></li>
-        <li><code>&lt;amp-gist></code></li>
-        <li><code>&lt;b></code></li>
-        <li><code>&lt;bdi></code></li>
-        <li><code>&lt;bdo></code></li>
-        <li><code>&lt;blockquote></code></li>
-        <li><code>&lt;br></code></li>
-        <li><code>&lt;cite></code></li>
-        <li><code>&lt;code></code></li>
-        <li><code>&lt;data></code></li>
-        <li><code>&lt;del></code></li>
-        <li><code>&lt;dfn></code></li>
-        <li><code>&lt;div></code></li>
-        <li><code>&lt;em></code></li>
-        <li><code>&lt;figcaption></code></li>
-        <li><code>&lt;figure></code></li>
-        <li><code>&lt;hr></code></li>
-        <li><code>&lt;i></code></li>
-        <li><code>&lt;ins></code></li>
-        <li><code>&lt;kbd></code></li>
-        <li><code>&lt;main></code></li>
-        <li><code>&lt;mark></code></li>
-        <li><code>&lt;p></code></li>
-        <li><code>&lt;pre></code></li>
-        <li><code>&lt;q></code></li>
-        <li><code>&lt;rp></code></li>
-        <li><code>&lt;rt></code></li>
-        <li><code>&lt;rtc></code></li>
-        <li><code>&lt;ruby></code></li>
-        <li><code>&lt;s></code></li>
-        <li><code>&lt;samp></code></li>
-        <li><code>&lt;small></code></li>
-        <li><code>&lt;span></code></li>
-        <li><code>&lt;strong></code></li>
-        <li><code>&lt;sub></code></li>
-        <li><code>&lt;sup></code></li>
-        <li><code>&lt;time></code></li>
-        <li><code>&lt;u></code></li>
-        <li><code>&lt;var></code></li>
-        <li><code>&lt;wbr></code></li>
-      </ul>
-    </td>
-  </tr>
-  <tr>
-    <td>Lists</td>
-    <td>
-      <ul>
-        <li><code>&lt;amp-list></code></li>
-        <li><code>&lt;amp-live-list></code></li>
-        <li><code>&lt;dd></code></li>
-        <li><code>&lt;dl></code></li>
-        <li><code>&lt;dt></code></li>
-        <li><code>&lt;li></code></li>
-        <li><code>&lt;ol></code></li>
-        <li><code>&lt;ul></code></li>
-      </ul>
-    </td>
-  </tr>
-  <tr>
-    <td>Tables</td>
-    <td>
-      <ul>
-        <li><code>&lt;caption></code></li>
-        <li><code>&lt;col></code></li>
-        <li><code>&lt;colgroup></code></li>
-        <li><code>&lt;table></code></li>
-        <li><code>&lt;tbody></code></li>
-        <li><code>&lt;td></code></li>
-        <li><code>&lt;tfoot></code></li>
-        <li><code>&lt;th></code></li>
-        <li><code>&lt;thead></code></li>
-        <li><code>&lt;tr></code></li>
-      </ul>
-    </td>
-  </tr>
-  <tr>
-    <td>Links</td>
-    <td>
-      <ul>
-        <li><code>&lt;a></code></li>
-      </ul>
-    </td>
-  </tr>
-  <tr>
-    <td>Embedded Components</td>
-    <td>
-      <ul>
-        <li><code>&lt;amp-twitter></code></li>
-      </ul>
-    </td>
-  </tr>
-  <tr>
-    <td>Other</td>
-    <td>
-      <ul>
-        <li><code>&lt;amp-install-serviceworker></code></li>
-        <li><code>&lt;noscript></code></li>
-      </ul>
-    </td>
-  </tr>
-</table>
-
-#### Pre templated UI
-
-##### Landscape half-half UI
-
-The landscape half-half pre templated UI will resize the `<amp-story-grid-layer>` element to take half of the screen rather than the full screen, and be positioned either on the half left or half right of the viewport. This attribute only affects landscape viewports, and is ignored on portrait viewports.
-This template makes it easier to design full bleed landscape stories: splitting the screen in two halves gives each half a portrait ratio on most devices, allowing re-using the portrait assets, design, and templates already built for portrait stories.
-
-The `position` attribute on the `<amp-story-grid-layer>` element accepts two values: `landscape-half-left` or `landscape-half-right`.
-
-Note: your story needs to enable the `supports-landscape` mode to use this template.
-
-Example:
-
-<amp-img alt="Landscape half-half UI template" layout="fixed" src="https://github.com/ampproject/amphtml/blob/master/extensions/amp-story/img/amp-story-img-video-object-fit-position.png" width="600" height="287">
-  <noscript>
-    <img alt="Landscape half-half UI template" src="https://github.com/ampproject/amphtml/blob/master/extensions/amp-story/img/amp-story-img-video-object-fit-position.png" />
-  </noscript>
-</amp-img>
-
-```html
-<amp-story-page id="foo">
-  <amp-story-grid-layer template="fill" position="landscape-half-left">
-    <amp-img src="cat.jpg"></amp-img>
-  </amp-story-grid-layer>
-  <amp-story-grid-layer template="vertical" position="landscape-half-right">
-    <h2>Cat ipsum dolor sit amet...</h2>
-  </amp-story-grid-layer>
-</amp-story-page>
-```
-
-=======
->>>>>>> 27f49ccb
 #### Optional customization
 
 ##### Crop `amp-img` and `amp-video` assets using `object-position`
@@ -1097,289 +681,6 @@
 If a composed animation is supposed to start after the end of a separate element's animation, make sure that all nested elements that compose the animation have the attribute `animate-in-after` set to the same `id`.
 {% endcall %}
 
-<<<<<<< HEAD
-## Bookend: `amp-story-bookend`
-
-The `amp-story-bookend` is the last screen of the story. It contains related links, sharing options, call to action links, and more.
-
-<figure class="centered-fig">
-  <amp-anim alt="related article example" width="300" height="533" layout="fixed" src="https://github.com/ampproject/amphtml/raw/master/extensions/amp-story/img/related-articles.gif">
-    <noscript>
-    <img alt="related article example" src="https://github.com/ampproject/amphtml/raw/master/extensions/amp-story/img/related-articles.gif" />
-  </noscript>
-  </amp-anim>
-</figure>
-
-To use it, include an `<amp-story-bookend>` tag as the child of your `<amp-story>` with the required attribute `layout=nodisplay`.
-You can then specify the JSON configuration in a separate file and import it through the `src` attribute, or you can place it inline.
-
-Importing the JSON configuration through the `src` attribute:
-
-```html
-<amp-story standalone>
-  <amp-story-page id="cover">
-    ...
-  </amp-story-page>
-  <!-- `layout=nodisplay` is required. -->
-  <amp-story-bookend src="bookendv1.json" layout=nodisplay>
-  </amp-story-bookend>
-<amp-story>
-```
-
-If you don't want to fetch the bookend configuration from a server, you can also specify it inline:
-
-```html
-<amp-story standalone>
-  ...
-  <amp-story-bookend layout=nodisplay>
-    <script type="application/json">
-      {
-        "bookendVersion": "v1.0",
-        "shareProviders": [ ... ],
-        "components": [ ... ]
-     }
-    </script>
-  </amp-story-bookend>
-<amp-story>
-```
-
-Next, you must fill in the JSON configuration. This is where you customize the bookend. The overall structure of the config looks like so:
-
-```text
-{
-  "bookendVersion": "v1.0",
-  "shareProviders": [
-    ...
-  ],
-  "components": [
-    ...
-  ]
-}
-
-```
-
-It is required to specify you are using the v1.0 version by including the first line.
-
-#### Bookend components
-
-The bookend is made up of a variety of components. These components can be articles, call to action links, text, and more.
-
-They are specified in the `components` field of the configured JSON. See the [Example JSON response](#example-json-response) section below for an example.
-
-##### heading
-
-The `heading` component has a `text` field, which can be used to append a title to a group of articles.
-
-
-```json
-{
-  "type": "heading",
-  "text": "More to Read"
-}
-```
-
-<amp-img alt="Bookend heading component" layout="fixed"
-src="https://github.com/ampproject/amphtml/raw/master/extensions/amp-story/img/amp-story-bookend-component-heading.png" width="386" height="123">
-  <noscript>
-    <img alt="Bookend heading component" src="img/amp-story-bookend-component-heading.png" />
-  </noscript>
-</amp-img>
-
-
-##### small
-
-The `small` component can be used to link to related articles. This component requires the following fields: `title`, `url`, and optionally an `image`.
-
-```json
-{
-  "type": "small",
-  "title": "This is India an the best places you should go",
-  "url": "http://example.com/article.html",
-  "image": "http://placehold.it/256x128"
-}
-```
-
-<amp-img alt="Bookend small component" layout="fixed"
-src="https://github.com/ampproject/amphtml/raw/master/extensions/amp-story/img/amp-story-bookend-component-small.png" width="379" height="192">
-  <noscript>
-    <img alt="Bookend small component" src="img/amp-story-bookend-component-small.png" />
-  </noscript>
-</amp-img>
-
-##### landscape
-
-The `landscape` component can be used for alternative formats of content, like videos. This component requires the following fields: `title`, `url`, and `image`. Optionally, you can add a `category` field, which displays a subheading above the title.
-
-```json
-{
-  "type": "landscape",
-  "title": "TRAPPIST-1 Planets May Still Be Wet Enough for Life",
-  "url": "http://example.com/article.html",
-  "category": "astronomy",
-  "image": "http://placehold.it/256x128"
-}
-```
-
-<amp-img alt="Bookend landscape component" layout="fixed"
-src="https://github.com/ampproject/amphtml/raw/master/extensions/amp-story/img/amp-story-bookend-component-landscape.png" width="388" height="410">
-  <noscript>
-    <img alt="Bookend landscape component" src="img/amp-story-bookend-component-landscape.png" />
-  </noscript>
-</amp-img>
-
-##### portrait
-
-The `portrait` component can be used to link to other stories. This component requires the following fields: `title`, `url`, and `image`. Optionally, you can add a `category` field, which displays a subheading above the title.
-
-```json
-{
-  "type": "portrait",
-  "category": "Science",
-  "title": "New discovery found",
-  "url": "http://example.com/article.html",
-  "image": "http://placehold.it/312x416"
-}
-```
-
-<amp-img alt="Bookend portrait component" layout="fixed"
-src="https://github.com/ampproject/amphtml/raw/master/extensions/amp-story/img/amp-story-bookend-component-portrait.png" width="382" height="522">
-  <noscript>
-    <img alt="Bookend portrait component" src="img/amp-story-bookend-component-portrait.png" />
-  </noscript>
-</amp-img>
-
-##### cta-link
-
-The `cta-link` component lets you specify links for call to actions (e.g., `Read More` or `Subscribe`). This component has a `links` key, which specifies an array of links. Each link is an object with a `text` and `url` values.
-
-```json
-{
-  "type": "cta-link",
-  "links": [
-    {
-      "text": "Sign Up",
-      "url": "example.com/signup"
-    },
-    {
-      "text": "Subscribe",
-      "url": "example.com/subscribe"
-    }
-  ]
-}
-```
-
-<amp-img alt="Bookend cta-links component" layout="fixed"
-src="https://github.com/ampproject/amphtml/raw/master/extensions/amp-story/img/amp-story-bookend-component-cta-links.png" width="381" height="81">
-  <noscript>
-    <img alt="Bookend cta-links component" src="img/amp-story-bookend-component-cta-links.png" />
-  </noscript>
-</amp-img>
-
-##### textbox
-
-The `textbox` component lets you specify text inside the bookend (for example, photo credits). This component requires a `text` array, where each element of the array is a line of text.
-
-```json
-{
-  "type": "textbox",
-  "text": [
-    "Food by Enrique McPizza",
-    "Choreography by Gabriel Filly",
-    "Script by Alan Ecma S.",
-    "Direction by Jon Tarantino"
-  ]
-}
-```
-
-<amp-img alt="Bookend textbox component" layout="fixed"
-src="https://github.com/ampproject/amphtml/raw/master/extensions/amp-story/img/amp-story-bookend-component-textbox.png" width="591" height="358">
-  <noscript>
-    <img alt="Bookend textbox component" src="img/amp-story-bookend-component-textbox.png" />
-  </noscript>
-</amp-img>
-
-**AMP-to-AMP linking**
-
-For documents displayed in an AMP viewer, links typically navigate `_top` or open in a new window. Links to AMP pages, however, may continue to be displayed in the viewer. To enable this behavior, add `"amphtml": true` to a component that supports links. For example:
-
-```json
-...
-{
-  "type": "small",
-  "title": "This is India an the best places you should go",
-  "url": "http://example.com/my-amp-document.html",
-  "image": "http://placehold.it/256x128",
-  "amphtml": true
-},
-{
-  "type": "cta-link",
-  "links": [
-    {
-      "text": "Sign Up",
-      "url": "example.com/signup",
-      "amphtml": true
-    },
-    {
-      "text": "Subscribe",
-      "url": "example.com/subscribe"
-    }
-  ]
-},
-...
-```
-
-#### Social sharing
-
-The configuration for social sharing is defined in the `shareProviders` field of the response object, and it's optional.
-
-This field should contain a string, where each string respresents a share provider's name (e.g. `twitter`).
-
-When extra parameters are required, an object with key-value pairs should be used. The object should contain a key `provider` with a value (e.g. `facebook`) corresponding to the provider's name. The next key-values will depend on the share provider.
-
-The list of available providers is the same as in the [amp-social-share](https://amp.dev/documentation/components/amp-social-share) component.
-
-Each of these providers has a different set of available parameters ([see `data-param-*`](https://amp.dev/documentation/components/amp-social-share#data-param-*)). The configuration object takes these parameters without the `data-param-` prefix (for example, the `data-param-app_id` would appear in the configuration object as `app_id`).
-
-#### JSON configuration
-The `<amp-story-bookend>` must have a `src` attribute pointing to the JSON configuration of the bookend. It is described as a URL endpoint that accepts GET requests and returns a JSON response with the contents of the bookend.  If omitted, the amp-story component renders a default UI for the end screen. The system is responsible for fetching the data necessary to render related and trending articles.  This can be served from a static JSON file, or dynamically-generated (e.g., to calculate what is currently trending).
-
-#### Example JSON response
-
-```text
-{
-  // You must specify version v1.0.
-  "bookendVersion": "v1.0",
-  "shareProviders": [
-    "email",
-    "tumblr",
-    {
-      "provider": "twitter",
-      // You can add custom sharing parameters depending on the social platform.
-      "text": "This is custom share text that I would like for the Twitter platform"
-    },
-    {
-      "provider": "facebook",
-      // Facebook requires an `app_id` param
-      "app_id": "MY_FACEBOOK_APP_ID"
-    }
-  ],
-  "components": [
-    {
-      "type": "heading",
-      "text": "More to read"
-    },
-    {
-      "type": "small",
-      "title": "This is India an the best places you should go",
-      "url": "http://example.com/article.html",
-      "image": "http://placehold.it/256x128"
-    },
-    ...
-  ]
-}
-
-```
-
 ## 3D Parallax Effect
 
 ![3D Parallax Effect Demo](https://user-images.githubusercontent.com/591655/28706154-d5038ea6-7327-11e7-9eaf-c6b10b081d03.gif)
@@ -1390,8 +691,6 @@
 
 The effect can be further customized by setting the desired spacing between the layers (`parallax-fx-layer-spacing`), parallax mode (whether to `pop-out`, have a `depth` or be in the `center` through setting `parallax-fx-mode`) or the scaling of the layers using `parallax-fx-farthest-scale` and `parallax-fx-nearest-scale`.
 
-=======
->>>>>>> 27f49ccb
 ## Other components usable in AMP stories
 The following are other components usable in AMP stories that require some story-specific caveats.
 
