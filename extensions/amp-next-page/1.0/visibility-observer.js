--- conflicted
+++ resolved
@@ -96,23 +96,13 @@
 
     this.observer_
       .getPositionObserver()
-<<<<<<< HEAD
-      .observe(top, PositionObserverFidelity.LOW, position =>
+      .observe(top, PositionObserverFidelity.LOW, (position) =>
         this.topSentinelPositionChanged(position)
       );
     this.observer_
       .getPositionObserver()
-      .observe(bottom, PositionObserverFidelity.LOW, position =>
+      .observe(bottom, PositionObserverFidelity.LOW, (position) =>
         this.bottomSentinelPositionChanged(position)
-=======
-      .observe(top, PositionObserverFidelity.LOW, (position) =>
-        this.topSentinelPositionChanged(position, callback)
-      );
-    this.observer_
-      .getPositionObserver()
-      .observe(bottom, PositionObserverFidelity.LOW, (position) =>
-        this.bottomSentinelPositionChanged(position, callback)
->>>>>>> ae4fc6e9
       );
   }
 
@@ -246,7 +236,7 @@
         const scrollDirection =
           delta > 0 ? ScrollDirection.DOWN : ScrollDirection.UP;
 
-        this.entries_.forEach(entry => {
+        this.entries_.forEach((entry) => {
           // Entries that rely on scroll should be updated on every scroll
           // while entries that reliy on sentinels should only be updated
           // if the scroll direction changes
