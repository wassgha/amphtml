/**
 * Copyright 2019 The AMP HTML Authors. All Rights Reserved.
 *
 * Licensed under the Apache License, Version 2.0 (the "License");
 * you may not use this file except in compliance with the License.
 * You may obtain a copy of the License at
 *
 *      http://www.apache.org/licenses/LICENSE-2.0
 *
 * Unless required by applicable law or agreed to in writing, software
 * distributed under the License is distributed on an "AS-IS" BASIS,
 * WITHOUT WARRANTIES OR CONDITIONS OF ANY KIND, either express or implied.
 * See the License for the specific language governing permissions and
 * limitations under the License.
 */

import {CSS} from '../../../build/amp-next-page-1.0.css';
import {HIDDEN_DOC_CLASS, HostPage, Page, PageState} from './page';
import {MultidocManager} from '../../../src/multidoc-manager';
import {Services} from '../../../src/services';
import {
  UrlReplacementPolicy,
  batchFetchJsonFor,
} from '../../../src/batched-json';
import {VisibilityState} from '../../../src/visibility-state';
import {
  childElementByAttr,
  childElementsByTag,
  insertAfterOrAtStart,
  isJsonScriptTag,
  removeChildren,
  removeElement,
  scopedQuerySelector,
  scopedQuerySelectorAll,
} from '../../../src/dom';
import {clamp, mapRange} from '../../../src/utils/math';
import {dev, devAssert, user, userAssert} from '../../../src/log';
import {escapeCssSelectorIdent} from '../../../src/css';
import {htmlFor} from '../../../src/static-template';
import {installStylesForDoc} from '../../../src/style-installer';
import {
  parseFavicon,
  parseOgImage,
  parseSchemaImage,
} from '../../../src/mediasession-helper';
import {resetStyles, setStyle, setStyles, toggle} from '../../../src/style';
import {throttle} from '../../../src/utils/rate-limit';

import {toArray} from '../../../src/types';
import {tryParseJson} from '../../../src/json';
import {validatePage, validateUrl} from './utils';
import VisibilityObserver, {ViewportRelativePos} from './visibility-observer';

const TAG = 'amp-next-page';
const PRERENDER_VIEWPORT_COUNT = 3;
const NEAR_BOTTOM_VIEWPORT_COUNT = 1;
const PAUSE_PAGE_COUNT = 5;

const NEXT_PAGE_CLASS = 'i-amphtml-next-page';
const DOC_CLASS = 'i-amphtml-next-page-document';
const DOC_CONTAINER_CLASS = 'i-amphtml-next-page-document-container';
const SHADOW_ROOT_CLASS = 'i-amphtml-next-page-shadow-root';
const PLACEHOLDER_CLASS = 'i-amphtml-next-page-placeholder';

/** @enum {string} */
export const Transition = {
  NONE: 'none',
  FADE_IN: 'fade-in',
  FADE_IN_SCROLL: 'fade-in-scroll',
};

export class NextPageService {
  /**
   * @param  {!../../../src/service/ampdoc-impl.AmpDoc} ampdoc
   */
  constructor(ampdoc) {
    /** @private @const {!../../../src/service/ampdoc-impl.AmpDoc} */
    this.ampdoc_ = ampdoc;

    /** @private @const {!Window} */
    this.win_ = ampdoc.win;

    /** @private @const {!Document} */
    this.doc_ = this.win_.document;

    /**
     * @private
     * @const {!../../../src/service/viewport/viewport-interface.ViewportInterface}
     */
    this.viewport_ = Services.viewportForDoc(ampdoc);

    /**
     * @private
     * @const {!../../../src/service/mutator-interface.MutatorInterface}
     */
    this.mutator_ = Services.mutatorForDoc(ampdoc);

    /** @private @const {!../../../src/service/template-impl.Templates} */
    this.templates_ = Services.templatesFor(this.win_);

    /** @private {?Element} */
    this.separator_ = null;

    /** @private {boolean} */
    this.hasDefaultSeparator_ = false;

    /** @private {?Element} */
    this.footer_ = null;

    /** @private {boolean} */
    this.hasDefaultFooter_ = false;

    /** @private {?AmpElement} element */
    this.host_ = null;

    /** @private {?VisibilityObserver} */
    this.visibilityObserver_ = null;

    /** @private {?MultidocManager} */
    this.multidocManager_ = null;

    /** @private {?../../../src/service/history-impl.History} */
    this.history_ = null;

    /** @private {?Array<!Page>} */
    this.pages_;

    /** @private {?Page} */
    this.lastFetchedPage_ = null;

    /** @private {?Page} */
    this.hostPage_ = null;

    /** @private {!Object<string, !Element>} */
    this.replaceableElements_ = {};

    /** @private {boolean} */
    this.hasDeepParsing_ = false;

    /** @private {!Transition} */
    this.transition_ = Transition.NONE;

    /** @private {?string} */
    this.nextSrc_ = null;

    /** @private {?function()} */
    this.readyResolver_ = null;

    /** @private @const {!Promise} */
    this.readyPromise_ = new Promise(resolve => {
      this.readyResolver_ = resolve;
    });
  }

  /**
   * @return {boolean}
   */
  isBuilt() {
    return !!this.pages_;
  }

  /**
   * Builds the next-page service by fetching the required elements
   * and the initial list of pages and installing scoll listeners
   * @param {!AmpElement} element <amp-next-page> element on the host page
   */
  build(element) {
    // Prevent multiple amp-next-page on the same document
    if (this.isBuilt()) {
      return;
    }

    // Save the <amp-next-page> from the host page
    this.host_ = element;

    // Parse attributes
    this.nextSrc_ = this.getHost_().getAttribute('src');
    this.hasDeepParsing_ =
      this.getHost_().hasAttribute('deep-parsing') || !this.nextSrc_;
    const transition = this.getHost_().getAttribute('transition');
    if (transition) {
      userAssert(Object.values(Transition).includes(transition));
      this.transition_ = /** @type {Transition} */ (transition);
    }

    // Get the separator and more box (and remove the provided elements in the process)
    this.separator_ = this.getSeparatorElement_(element);
    this.footer_ = this.getFooterElement_(element);

    // Create a reference to the host page
    this.hostPage_ = this.createHostPage();
    this.toggleHiddenAndReplaceableElements(this.doc_);

    this.history_ = Services.historyForDoc(this.ampdoc_);
    this.initializeHistory();

    this.multidocManager_ = new MultidocManager(
      this.win_,
      Services.ampdocServiceFor(this.win_),
      Services.extensionsFor(this.win_),
      Services.timerFor(this.win_)
    );
    this.visibilityObserver_ = new VisibilityObserver(this.ampdoc_);

    if (!this.pages_) {
      this.pages_ = [this.hostPage_];
      this.setLastFetchedPage(this.hostPage_);
    }

    // Have the footer be always visible
<<<<<<< HEAD
    insertAfterOrAtStart(this.host_, this.footer_);

=======
    insertAfterOrAtStart(this.host_, this.footer_, null /** after */);

    this.nextSrc_ = this.getHost_().getAttribute('src');
    this.hasDeepParsing_ =
      this.getHost_().hasAttribute('deep-parsing') || !this.nextSrc_;
>>>>>>> 67e61a3f
    this.initializePageQueue_();

    this.getHost_().classList.add(NEXT_PAGE_CLASS);

    const updateHostVisibilityThrottled = throttle(
      this.win_,
      this.updateHostVisibility_.bind(this),
      200
    );

    this.viewport_.onScroll(updateHostVisibilityThrottled.bind(this));
    this.viewport_.onResize(updateHostVisibilityThrottled.bind(this));
    this.updateHostVisibility_();
  }

  /**
   * @return {!AmpElement}
   * @private
   */
  getHost_() {
    return dev().assertElement(this.host_);
  }

  /**
   * @private
   */
  updateHostVisibility_() {
    this.readyPromise_.then(() => {
      this.maybeFetchNext();

      let vh,
        scroll,
        height = 0;
      this.mutator_.measureMutateElement(
        this.host_,
        () => {
          // Measure the position of the host page (edge case)
          vh = this.viewport_.getHeight();
          scroll = this.viewport_.getScrollTop();
          // Document height is the same as the distance from the top
          // to the <amp-next-page> element
          const {top} = this.host_.getLayoutBox();
          height = top;
        },
        () => {
          let relativePos;
          if (scroll < height - vh) {
            relativePos = ViewportRelativePos.CONTAINS_VIEWPORT;
          } else if (scroll < height && height <= vh && scroll <= 0) {
            relativePos = ViewportRelativePos.INSIDE_VIEWPORT;
          } else if (scroll < height) {
            relativePos = this.visibilityObserver_.isScrollingDown()
              ? ViewportRelativePos.LEAVING_VIEWPORT
              : ViewportRelativePos.ENTERING_VIEWPORT;
          } else {
            relativePos = ViewportRelativePos.OUTSIDE_VIEWPORT;
          }

          this.hostPage_.relativePos = relativePos;
          this.hostPage_.visiblePercent = clamp((height - scroll) / vh, 0, 1);
          this.updateVisibility();
        }
      );
    });
  }

  /**
   * @param {boolean=} force
   * @return {!Promise}
   */
  maybeFetchNext(force = false) {
    // If a page is already queued to be fetched, wait for it
    if (this.pages_.some(page => page.isFetching())) {
      return Promise.resolve();
    }
    // If we're still too far from the bottom, early return
    if (this.getViewportsAway_() > PRERENDER_VIEWPORT_COUNT && !force) {
      return Promise.resolve();
    }

    const pageCount = this.pages_.length;
    const nextPage = this.pages_[this.getPageIndex_(this.lastFetchedPage_) + 1];
    if (nextPage) {
      return nextPage.fetch().then(() => {
        if (nextPage.isFailed()) {
          // Silently skip this page and get the footer ready in case
          // this page is the last one
          this.setLastFetchedPage(nextPage);
<<<<<<< HEAD
          this.maybeRenderFooterTemplate_();
=======
          return this.maybeRenderFooterTemplate_();
>>>>>>> 67e61a3f
        }
      });
    }

    // Attempt to get more pages
    return (
      this.getRemotePages_()
        .then(pages => this.queuePages_(pages))
        // Queuing pages can result in no new pages (in case the server
        // returned an empty array or the suggestions already exist in the queue)
        .then(() => {
          if (this.pages_.length <= pageCount) {
            // Remote server did not return any new pages, update the footer
            return this.maybeRenderFooterTemplate_();
          }
          return this.maybeFetchNext(true /** force */);
        })
    );
  }

  /**
   * Loops through pages and updates their visibility according
   * to their relative position to the viewport
   */
  updateVisibility() {
    this.pages_.forEach((page, index) => {
      if (
        page.relativePos === ViewportRelativePos.INSIDE_VIEWPORT ||
        page.relativePos === ViewportRelativePos.CONTAINS_VIEWPORT ||
        page.relativePos === ViewportRelativePos.LEAVING_VIEWPORT ||
        page.relativePos === ViewportRelativePos.ENTERING_VIEWPORT
      ) {
        if (!page.isVisible()) {
          page.setVisibility(VisibilityState.VISIBLE);
        }
        this.hidePreviousPages_(index);
        this.resumePausedPages_(index);
      } else if (
        page.relativePos === ViewportRelativePos.OUTSIDE_VIEWPORT &&
        page.isVisible()
      ) {
        page.setVisibility(VisibilityState.HIDDEN);
      }
    });

    // If no page is visible then the host page should be
    if (!this.pages_.some(page => page.isVisible())) {
      this.hostPage_.setVisibility(VisibilityState.VISIBLE);
    }

    // Hide elements if necessary
    this.pages_
      .filter(page => page.isVisible())
      .forEach(page =>
        this.toggleHiddenAndReplaceableElements(
          /** @type {!Document|!ShadowRoot} */ (devAssert(page.document))
        )
      );

    // Handle transitions between pages
    if (this.transition_ === Transition.FADE_IN_SCROLL) {
      this.pages_.forEach(page => {
        const pageContents =
          page === this.hostPage_
            ? this.hostPage_.hostPageContents
            : [page.container];
        if (page.relativePos === ViewportRelativePos.LEAVING_VIEWPORT) {
          pageContents.forEach(element => {
            this.mutator_.mutateElement(element, () => {
              setStyle(
                element,
                'opacity',
                mapRange(page.visiblePercent, 0.05, 0.5, 0, 1)
              );
            });
          });

          // Set opacity to visiblePercent
          // Show other pages
        } else if (page.isVisible() && page.visiblePercent < 1) {
          pageContents.forEach(element => {
            this.mutator_.mutateElement(element, () => {
              resetStyles(element, ['opacity']);
            });
          });
          // Set other pages that are LEAVING_VIEWPORT opacity to visiblePercent
          // Show this page
        }
      });
    }
  }

  /**
   * Makes sure that all pages preceding the current page are
   * marked hidden if they are out of the viewport and additionally
   * paused if they are too far from the current page
   * @param {number} index index of the page to start at
   * @param {number=} pausePageCountForTesting
   * @return {!Promise}
   * @private
   */
  hidePreviousPages_(index, pausePageCountForTesting) {
    // The distance (in pages) to the currently visible page after which
    // we start unloading pages from memory
    const pausePageCount =
      pausePageCountForTesting === undefined
        ? PAUSE_PAGE_COUNT
        : pausePageCountForTesting;

    // Hide the host (first) page if needed
    if (
      this.visibilityObserver_.isScrollingDown() &&
      this.hostPage_.isVisible()
    ) {
      this.hostPage_.setVisibility(VisibilityState.HIDDEN);
    }

    // Get all the pages that the user scrolled past (or didn't see yet)
    const previousPages = this.visibilityObserver_.isScrollingDown()
      ? this.pages_.slice(1, index).reverse()
      : this.pages_.slice(index + 1);

    // Find the ones that should be hidden (no longer inside the viewport)
    return Promise.all(
      previousPages
        .filter(
          // Pages that are outside of the viewport should be hidden
          page => page.relativePos === ViewportRelativePos.OUTSIDE_VIEWPORT
        )
        .map((page, away) => {
          // Hide all pages whose visibility state have changed to hidden
          if (page.isVisible()) {
            page.setVisibility(VisibilityState.HIDDEN);
          }
          // Pause those that are too far away
          if (away >= pausePageCount) {
            return page.pause();
          }
        })
    );
  }

  /**
   * Makes sure that all pages that are a few pages away from the
   * currently visible page are re-inserted (if paused) and
   * ready to become visible soon
   * @param {number} index index of the page to start at
   * @param {number=} pausePageCountForTesting
   * @return {!Promise}
   * @private
   */
  resumePausedPages_(index, pausePageCountForTesting) {
    // The distance (in pages) to the currently visible page after which
    // we start unloading pages from memory
    const pausePageCount =
      pausePageCountForTesting === undefined
        ? PAUSE_PAGE_COUNT
        : pausePageCountForTesting;

    // Get all the pages that should be resumed
    const nearViewportPages = this.pages_
      .slice(1) // Ignore host page
      .slice(
        Math.max(0, index - pausePageCount - 1),
        Math.min(this.pages_.length, index + pausePageCount + 1)
      )
      .filter(page => page.isPaused());

    return Promise.all(nearViewportPages.map(page => page.resume()));
  }

  /**
   * @param {!Page} page
   */
  setLastFetchedPage(page) {
    this.lastFetchedPage_ = page;
  }

  /**
   * Sets the title and url of the document to those of
   * the provided page
   * @param {?Page=} page
   */
  setTitlePage(page = this.hostPage_) {
    if (!page) {
      dev().warn(TAG, 'setTitlePage called before next-page-service is built');
      return;
    }
    const {title, url} = page;
    this.doc_.title = title;
    this.history_.replace({title, url});
  }

  /**
   * Adds an initial entry in history that sub-pages can
   * replace when they become visible
   */
  initializeHistory() {
    const {title, url} = this.hostPage_;
    this.history_.push(undefined /** opt_onPop */, {title, url});
  }

  /**
   * Creates the initial (host) page based on the window's metadata
   * @return {!Page}
   */
  createHostPage() {
    const {title, location} = this.doc_;
    const {href: url} = location;
    const image =
      parseSchemaImage(this.doc_) ||
      parseOgImage(this.doc_) ||
      parseFavicon(this.doc_) ||
      '';
<<<<<<< HEAD

    // Any element that is outside of the <amp-next-page> element
    // is considered part of the host article
    const hostPageContents = toArray(
      scopedQuerySelectorAll(
        dev().assertElement(this.doc_.body),
        '> *:not(amp-next-page)'
      )
    );

    const hostPage = new HostPage(
=======
    return new HostPage(
>>>>>>> 67e61a3f
      this,
      {
        url,
        title: title || '',
        image,
      },
      PageState.INSERTED /** initState */,
      VisibilityState.VISIBLE /** initVisibility */,
<<<<<<< HEAD
      this.doc_,
      hostPageContents
=======
      this.doc_ /** initDoc */
>>>>>>> 67e61a3f
    );

    // Set-up transitions
    if (this.transition_ === Transition.FADE_IN_SCROLL) {
      hostPage.hostPageContents.forEach(element => {
        this.mutator_.mutateElement(element, () => {
          setStyles(element, {
            'opacity': 1,
            'will-change': 'opacity',
            'transition': 'opacity 0.3s',
          });
        });
      });
    }

    return hostPage;
  }

  /**
   * Create a container element for the document and insert it into
   * the amp-next-page element
   * @param {!Page} page
   * @return {!Element}
   */
  createDocumentContainerForPage(page) {
    const container = this.doc_.createElement('div');
    container.classList.add(DOC_CONTAINER_CLASS);
    this.host_.insertBefore(container, dev().assertElement(this.footer_));

    // Insert the document
    const shadowRoot = this.doc_.createElement('div');
    shadowRoot.classList.add(SHADOW_ROOT_CLASS);
    container.appendChild(shadowRoot);

    // Observe this page's visibility
    this.visibilityObserver_.observe(
      shadowRoot /** element */,
      container /** parent */,
      (position, visiblePercent) => {
        page.relativePos = position;
        page.visiblePercent = visiblePercent;
        this.updateVisibility();
      }
    );

<<<<<<< HEAD
    // Set-up transitions
    if (this.transition_ === Transition.FADE_IN_SCROLL) {
      setStyles(container, {
        'opacity': 1,
        'will-change': 'opacity',
        'transition': 'opacity 0.3s',
      });
    }

=======
>>>>>>> 67e61a3f
    return container;
  }

  /**
   * Appends the given document to the host page and installs
   * a visibility observer to monitor it
   * @param {!Page} page
   * @param {!Document} content
   * @param {boolean=} force
   * @return {!Promise<?../../../src/runtime.ShadowDoc>}
   */
  attachDocumentToPage(page, content, force = false) {
    // If the user already scrolled to the bottom, prevent rendering
    if (this.getViewportsAway_() < NEAR_BOTTOM_VIEWPORT_COUNT && !force) {
      // TODO(wassgha): Append a "load next article" button?
      return Promise.resolve();
    }

    const container = dev().assertElement(page.container);
    let shadowRoot = scopedQuerySelector(
      container,
      `> .${escapeCssSelectorIdent(SHADOW_ROOT_CLASS)}`
    );

    // Page has previously been deactivated so the shadow root
    // will need to replace placeholder
    // TODO(wassgha) This wouldn't be needed once we can resume a ShadowDoc
    if (!shadowRoot) {
      devAssert(page.isPaused());
      const placeholder = dev().assertElement(
        scopedQuerySelector(
          container,
          `> .${escapeCssSelectorIdent(PLACEHOLDER_CLASS)}`
        ),
        'Paused page does not have a placeholder'
      );

      shadowRoot = this.doc_.createElement('div');
      shadowRoot.classList.add(SHADOW_ROOT_CLASS);

      container.replaceChild(shadowRoot, placeholder);
    }

    // Handles extension deny-lists
    this.sanitizeDoc(content);

    // Try inserting the shadow document
    try {
      const amp = this.multidocManager_.attachShadowDoc(
        shadowRoot,
        content,
        '',
        {
          visibilityState: VisibilityState.PRERENDER,
        }
      );

      const ampdoc = devAssert(amp.ampdoc);
      installStylesForDoc(ampdoc, CSS, null, false, TAG);

      const body = ampdoc.getBody();
      body.classList.add(DOC_CLASS);

      // Insert the separator
      const separatorInstance = this.separator_.cloneNode(true);
<<<<<<< HEAD
      insertAfterOrAtStart(container, separatorInstance);
=======
      insertAfterOrAtStart(container, separatorInstance, null /** after */);
>>>>>>> 67e61a3f
      const separatorPromise = this.maybeRenderSeparatorTemplate_(
        separatorInstance,
        page
      );

      return separatorPromise.then(() => amp);
    } catch (e) {
      dev().error(TAG, 'failed to attach shadow document for page', e);
      return Promise.resolve();
    }
  }

  /**
   * Closes the shadow document of an inserted page and replaces it
   * with a placeholder
   * @param {!Page} page
   * @return {!Promise}
   */
  closeDocument(page) {
    if (page.isPaused()) {
      return Promise.resolve();
    }

    const container = dev().assertElement(page.container);
    const shadowRoot = dev().assertElement(
      scopedQuerySelector(
        container,
        `> .${escapeCssSelectorIdent(SHADOW_ROOT_CLASS)}`
      )
    );

    // Create a placeholder that gets displayed when the document becomes inactive
    const placeholder = this.doc_.createElement('div');
    placeholder.classList.add(PLACEHOLDER_CLASS);

    let docHeight = 0;
    let docWidth = 0;
    return this.mutator_.measureMutateElement(
      shadowRoot,
      () => {
        docHeight = shadowRoot./*REVIEW*/ offsetHeight;
        docWidth = shadowRoot./*REVIEW*/ offsetWidth;
      },
      () => {
        setStyles(placeholder, {
          'height': `${docHeight}px`,
          'width': `${docWidth}px`,
        });
        container.replaceChild(placeholder, shadowRoot);
      }
    );
  }

  /**
   * Removes redundancies and unauthorized extensions and elements
   * @param {!Document} doc Document to attach.
   */
  sanitizeDoc(doc) {
    // Parse for more pages and queue them
    toArray(doc.querySelectorAll('amp-next-page')).forEach(el => {
      if (this.hasDeepParsing_) {
        const pages = this.getInlinePages_(el);
        this.queuePages_(pages);
      }
      removeElement(el);
    });

    // Mark document as hidden initially
    doc.body.classList.add(HIDDEN_DOC_CLASS);

    // Make sure all hidden elements are initially invisible
    this.toggleHiddenAndReplaceableElements(doc, false /** isVisible */);
  }

  /**
   * Hides or shows elements based on the `next-page-hide` and
   * `next-page-replace` attributes
   * @param {!Document|!ShadowRoot} doc Document to attach.
   * @param {boolean=} isVisible Whether this page is visible or not
   */
  toggleHiddenAndReplaceableElements(doc, isVisible = true) {
    // Hide elements that have [next-page-hide] on child documents
    if (doc !== this.hostPage_.document) {
      toArray(doc.querySelectorAll('[next-page-hide]')).forEach(element =>
        toggle(element, false /** opt_display */)
      );
    }

    // Element replacing is only concerned with the visible page
    if (!isVisible) {
      return;
    }

    // Replace elements that have [next-page-replace]
    toArray(
      doc.querySelectorAll('*:not(amp-next-page) [next-page-replace]')
    ).forEach(element => {
      let uniqueId = element.getAttribute('next-page-replace');
      if (!uniqueId) {
        uniqueId = String(Date.now() + Math.floor(Math.random() * 100));
        element.setAttribute('next-page-replace', uniqueId);
      }

      if (
        this.replaceableElements_[uniqueId] &&
        this.replaceableElements_[uniqueId] !== element
      ) {
        toggle(this.replaceableElements_[uniqueId], false /** opt_display */);
      }
      this.replaceableElements_[uniqueId] = element;
      toggle(element, true /** opt_display */);
    });
  }

  /**
   * @return {number} viewports left to reach the end of the document
   * @private
   */
  getViewportsAway_() {
    return Math.round(
      (this.viewport_.getScrollHeight() -
        this.viewport_.getScrollTop() -
        this.viewport_.getHeight()) /
        this.viewport_.getHeight()
    );
  }

  /**
   * @param {Page} desiredPage
   * @return {number} The index of the page.
   */
  getPageIndex_(desiredPage) {
    const pages = dev().assertArray(this.pages_);
    return pages.indexOf(desiredPage);
  }

  /**
   * @param {!Page} page
   * @return {!Promise<!Document>}
   */
  fetchPageDocument(page) {
    return Services.xhrFor(this.win_)
      .fetch(page.url, {ampCors: false})
      .then(response => {
        // Make sure the response is coming from the same origin as the
        // page and update the page's url in case of a redirection
        validateUrl(response.url, this.ampdoc_.getUrl());
        page.url = response.url;

        return response.text();
      })
      .then(html => {
        const doc = this.doc_.implementation.createHTMLDocument('');
        doc.open();
        doc.write(html);
        doc.close();
        return doc;
      })
      .catch(e => {
        user().error(TAG, 'failed to fetch %s', page.url, e);
        throw e;
      });
  }

  /**
   * Parses the amp-next-page element for inline or remote list of pages and
   * adds them to the queue
   * @private
   * @return {!Promise}
   */
  initializePageQueue_() {
    const inlinePages = this.getInlinePages_(this.getHost_());
    userAssert(
      inlinePages || this.nextSrc_,
      '%s should contain a <script> child or a URL specified in [src]',
      TAG
    );
    return this.getRemotePages_()
      .then(remotePages => [].concat(inlinePages, remotePages))
      .then(pages => {
        if (pages.length === 0) {
          user().warn(TAG, 'Could not find recommendations');
          return Promise.resolve();
        }
        return this.queuePages_(pages).then(() => {
          // Render the initial footer template with all pages
          this.maybeRenderFooterTemplate_();
          // Mark the page as ready
          this.readyResolver_();
        });
      });
  }

  /**
   * Add the provided page metadata into the queue of
   * pages to fetch
   * @param {!Array<!./page.PageMeta>} pages
   * @return {!Promise}
   */
  queuePages_(pages) {
    if (!pages.length) {
      return Promise.resolve();
    }
    // Queue the given pages
    pages.forEach(meta => {
      try {
        validatePage(meta, this.ampdoc_.getUrl());
        // Prevent loops by checking if the page already exists
        // we use initialUrl since the url can get updated if
        // the page issues a redirect
        if (this.pages_.some(page => page.initialUrl == meta.url)) {
          return;
        }
        // Queue the page for fetching
        this.pages_.push(new Page(this, meta));
      } catch (e) {
        user().error(TAG, 'Failed to queue page due to error:', e);
      }
    });

    // To be safe, if the pages were parsed after the user
    // finished scrolling
    return this.maybeFetchNext();
  }

  /**
   * Reads the inline next pages from the element.
   * @param {!Element} element the container of the amp-next-page extension
   * @return {!Array<!./page.PageMeta>} JSON object
   * @private
   */
  getInlinePages_(element) {
    const scriptElements = childElementsByTag(element, 'SCRIPT');
    if (!scriptElements.length) {
      return [];
    }
    userAssert(
      scriptElements.length === 1,
      `${TAG} should contain at most one <script> child`
    );
    const scriptElement = scriptElements[0];
    userAssert(
      isJsonScriptTag(scriptElement),
      `${TAG} page list should ` +
        'be inside a <script> tag with type="application/json"'
    );

    const parsed = tryParseJson(scriptElement.textContent, error => {
      user().error(TAG, 'failed to parse inline page list', error);
    });

    const pages = /** @type {!Array<!./page.PageMeta>} */ (user().assertArray(
      parsed,
      `${TAG} Page list expected an array, found: ${typeof parsed}`
    ));

    removeElement(scriptElement);
    return pages;
  }

  /**
   * Fetches the next batch of page recommendations from the server (initially
   * specified by the [src] attribute then obtained as a next pointer)
   * @return {!Promise<!Array<!./page.PageMeta>>} Page information promise
   * @private
   */
  getRemotePages_() {
    if (!this.nextSrc_) {
      return Promise.resolve([]);
    }
    return batchFetchJsonFor(this.ampdoc_, this.getHost_(), {
      urlReplacement: UrlReplacementPolicy.ALL,
      xssiPrefix: this.getHost_().getAttribute('xssi-prefix') || undefined,
    })
      .then(result => {
        this.nextSrc_ = result['next'] || null;
        if (this.nextSrc_) {
          this.getHost_().setAttribute('src', this.nextSrc_);
        }
        return result['pages'] || [];
      })
      .catch(error =>
        user().error(TAG, 'error fetching page list from remote server', error)
      );
  }

  /**
   * Reads the developer-provided separator element or defaults
   * to the internal implementation of it
   * @param {!Element} element the container of the amp-next-page extension
   * @return {!Element}
   * @private
   */
  getSeparatorElement_(element) {
    const providedSeparator = childElementByAttr(element, 'separator');
    if (providedSeparator) {
      removeElement(providedSeparator);
      return providedSeparator;
    }
    // If no separator is provided, we build a default one
    this.hasDefaultSeparator_ = true;
    return this.buildDefaultSeparator_();
  }

  /**
   * @return {!Element}
   * @private
   */
  buildDefaultSeparator_() {
    const html = htmlFor(this.getHost_());
    return html`
      <div class="amp-next-page-separator" aria-label="Next article separator">
        Next article
      </div>
    `;
  }

  /**
   * Renders the template inside the separator element using
   * data from the current article (if a template is present)
   * otherwise rehydrates the default separator
   *
   * @param {!Element} separator
   * @param {!Page} page
   * @return {!Promise}
   */
  maybeRenderSeparatorTemplate_(separator, page) {
    if (!this.hasDefaultSeparator_ && !this.templates_.hasTemplate(separator)) {
      return Promise.resolve();
    }

    // Re-render templated separator (if needed)
    return this.getSeparatorContent_(separator, page).then(rendered => {
      return this.mutator_.mutateElement(separator, () => {
        removeChildren(dev().assertElement(separator));
        separator.appendChild(rendered);
      });
    });
  }

  /**
   * Creates the internal separator content based on the
   * given information about the next page
   * @param {!Element} separator
   * @param {!Page} page
   * @return {!Promise}
   */
  getSeparatorContent_(separator, page) {
    const data = /** @type {!JsonObject} */ ({
      title: page.title,
      url: page.url,
      image: page.image,
    });

    // In the case of a templated separator, render the internal template
    if (this.templates_.hasTemplate(separator)) {
      return this.templates_.findAndRenderTemplate(separator, data);
    }

    // Otherwise this is a default separator
    devAssert(this.hasDefaultSeparator_);

    const content = this.doc_.createElement('div');
    content.classList.add('amp-next-page-separator-content');

    const image = this.doc_.createElement('img');
    image.classList.add('amp-next-page-separator-img');
<<<<<<< HEAD
    image.src = data.image;
=======
    image.src = data['image'];
>>>>>>> 67e61a3f
    content.appendChild(image);

    const title = this.doc_.createElement('span');
    title.classList.add('amp-next-page-separator-title');
<<<<<<< HEAD
    title.textContent = `Next article: ${data.title}`;
=======
    title.textContent = `Next article: ${data['title']}`;
>>>>>>> 67e61a3f
    content.appendChild(title);

    return Promise.resolve(content);
  }

  /**
   * @param {!Element} element the container of the amp-next-page extension
   * @return {!Element}
   * @private
   */
  getFooterElement_(element) {
    const providedFooter = childElementByAttr(element, 'footer');
    if (providedFooter) {
      removeElement(providedFooter);
      return providedFooter;
    }
    // If no footer is provided then we build a default one
    this.hasDefaultFooter_ = true;
    return this.buildDefaultFooter_();
  }

  /**
   * @return {!Element}
   * @private
   */
  buildDefaultFooter_() {
    const html = htmlFor(this.getHost_());
    return html`
      <div class="amp-next-page-footer" aria-label="Read more articles"></div>
    `;
  }

  /**
   * Renders the template inside the footer element using
   * data from the current articles (if a template is present)
   * otherwise rehydrates the default footer element
   *
   * @return {!Promise}
   */
  maybeRenderFooterTemplate_() {
<<<<<<< HEAD
    if (!this.hasDefaultFooter_ && !this.templates_.hasTemplate(this.footer_)) {
=======
    const footer = dev().assertElement(this.footer_);

    if (!this.hasDefaultFooter_ && !this.templates_.hasTemplate(footer)) {
>>>>>>> 67e61a3f
      return Promise.resolve();
    }

    // Re-render templated footer (if needed)
<<<<<<< HEAD
    return this.getFooterContent_(this.footer_).then(rendered => {
      return this.mutator_.mutateElement(this.footer_, () => {
        removeChildren(dev().assertElement(this.footer_));
        this.footer_.appendChild(rendered);
=======
    return this.getFooterContent_(footer).then(rendered => {
      return this.mutator_.mutateElement(footer, () => {
        removeChildren(dev().assertElement(footer));
        footer.appendChild(rendered);
>>>>>>> 67e61a3f
      });
    });
  }

  /**
   * Creates the internal footer content based on the
   * rest of the queued pages
   * @param {!Element} footer
   * @return {!Promise}
   */
  getFooterContent_(footer) {
    const data = /** @type {!JsonObject} */ ({
      pages: (this.pages_ || [])
        .filter(page => !page.isLoaded() && !page.isFetching())
        .map(page => ({
          title: page.title,
          url: page.url,
          image: page.image,
        })),
    });

    // In the case of a templated footer, render the internal template
    if (this.templates_.hasTemplate(footer)) {
      return this.templates_.findAndRenderTemplate(footer, data);
    }

    // Otherwise this is a default footer
    devAssert(this.hasDefaultFooter_);

    const content = this.doc_.createElement('div');
    content.classList.add('amp-next-page-footer-content');

<<<<<<< HEAD
    data.pages.forEach(page => {
=======
    data['pages'].forEach(page => {
>>>>>>> 67e61a3f
      const article = this.doc_.createElement('a');
      article.href = page.url;
      article.classList.add('amp-next-page-footer-article');

      const image = this.doc_.createElement('img');
      image.classList.add('amp-next-page-footer-image');
      image.src = page.image;
      article.appendChild(image);

      const title = this.doc_.createElement('span');
      title.classList.add('amp-next-page-footer-title');
      title.textContent = page.title;
      article.appendChild(title);

      content.appendChild(article);
    });

    return Promise.resolve(content);
  }
}<|MERGE_RESOLUTION|>--- conflicted
+++ resolved
@@ -208,16 +208,8 @@
     }
 
     // Have the footer be always visible
-<<<<<<< HEAD
-    insertAfterOrAtStart(this.host_, this.footer_);
-
-=======
     insertAfterOrAtStart(this.host_, this.footer_, null /** after */);
 
-    this.nextSrc_ = this.getHost_().getAttribute('src');
-    this.hasDeepParsing_ =
-      this.getHost_().hasAttribute('deep-parsing') || !this.nextSrc_;
->>>>>>> 67e61a3f
     this.initializePageQueue_();
 
     this.getHost_().classList.add(NEXT_PAGE_CLASS);
@@ -306,11 +298,7 @@
           // Silently skip this page and get the footer ready in case
           // this page is the last one
           this.setLastFetchedPage(nextPage);
-<<<<<<< HEAD
-          this.maybeRenderFooterTemplate_();
-=======
           return this.maybeRenderFooterTemplate_();
->>>>>>> 67e61a3f
         }
       });
     }
@@ -525,7 +513,6 @@
       parseOgImage(this.doc_) ||
       parseFavicon(this.doc_) ||
       '';
-<<<<<<< HEAD
 
     // Any element that is outside of the <amp-next-page> element
     // is considered part of the host article
@@ -537,9 +524,6 @@
     );
 
     const hostPage = new HostPage(
-=======
-    return new HostPage(
->>>>>>> 67e61a3f
       this,
       {
         url,
@@ -548,12 +532,8 @@
       },
       PageState.INSERTED /** initState */,
       VisibilityState.VISIBLE /** initVisibility */,
-<<<<<<< HEAD
       this.doc_,
       hostPageContents
-=======
-      this.doc_ /** initDoc */
->>>>>>> 67e61a3f
     );
 
     // Set-up transitions
@@ -599,7 +579,6 @@
       }
     );
 
-<<<<<<< HEAD
     // Set-up transitions
     if (this.transition_ === Transition.FADE_IN_SCROLL) {
       setStyles(container, {
@@ -609,8 +588,6 @@
       });
     }
 
-=======
->>>>>>> 67e61a3f
     return container;
   }
 
@@ -676,11 +653,7 @@
 
       // Insert the separator
       const separatorInstance = this.separator_.cloneNode(true);
-<<<<<<< HEAD
-      insertAfterOrAtStart(container, separatorInstance);
-=======
       insertAfterOrAtStart(container, separatorInstance, null /** after */);
->>>>>>> 67e61a3f
       const separatorPromise = this.maybeRenderSeparatorTemplate_(
         separatorInstance,
         page
@@ -1048,20 +1021,12 @@
 
     const image = this.doc_.createElement('img');
     image.classList.add('amp-next-page-separator-img');
-<<<<<<< HEAD
-    image.src = data.image;
-=======
     image.src = data['image'];
->>>>>>> 67e61a3f
     content.appendChild(image);
 
     const title = this.doc_.createElement('span');
     title.classList.add('amp-next-page-separator-title');
-<<<<<<< HEAD
-    title.textContent = `Next article: ${data.title}`;
-=======
     title.textContent = `Next article: ${data['title']}`;
->>>>>>> 67e61a3f
     content.appendChild(title);
 
     return Promise.resolve(content);
@@ -1102,28 +1067,17 @@
    * @return {!Promise}
    */
   maybeRenderFooterTemplate_() {
-<<<<<<< HEAD
-    if (!this.hasDefaultFooter_ && !this.templates_.hasTemplate(this.footer_)) {
-=======
     const footer = dev().assertElement(this.footer_);
 
     if (!this.hasDefaultFooter_ && !this.templates_.hasTemplate(footer)) {
->>>>>>> 67e61a3f
       return Promise.resolve();
     }
 
     // Re-render templated footer (if needed)
-<<<<<<< HEAD
-    return this.getFooterContent_(this.footer_).then(rendered => {
-      return this.mutator_.mutateElement(this.footer_, () => {
-        removeChildren(dev().assertElement(this.footer_));
-        this.footer_.appendChild(rendered);
-=======
     return this.getFooterContent_(footer).then(rendered => {
       return this.mutator_.mutateElement(footer, () => {
         removeChildren(dev().assertElement(footer));
         footer.appendChild(rendered);
->>>>>>> 67e61a3f
       });
     });
   }
@@ -1156,11 +1110,7 @@
     const content = this.doc_.createElement('div');
     content.classList.add('amp-next-page-footer-content');
 
-<<<<<<< HEAD
-    data.pages.forEach(page => {
-=======
     data['pages'].forEach(page => {
->>>>>>> 67e61a3f
       const article = this.doc_.createElement('a');
       article.href = page.url;
       article.classList.add('amp-next-page-footer-article');
