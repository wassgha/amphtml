/**
 * Copyright 2019 The AMP HTML Authors. All Rights Reserved.
 *
 * Licensed under the Apache License, Version 2.0 (the "License");
 * you may not use this file except in compliance with the License.
 * You may obtain a copy of the License at
 *
 *      http://www.apache.org/licenses/LICENSE-2.0
 *
 * Unless required by applicable law or agreed to in writing, software
 * distributed under the License is distributed on an "AS-IS" BASIS,
 * WITHOUT WARRANTIES OR CONDITIONS OF ANY KIND, either express or implied.
 * See the License for the specific language governing permissions and
 * limitations under the License.
 */

import {CSS} from '../../../build/amp-next-page-1.0.css';
import {HIDDEN_DOC_CLASS, HostPage, Page, PageState} from './page';
import {MultidocManager} from '../../../src/multidoc-manager';
import {Services} from '../../../src/services';
import {
  UrlReplacementPolicy,
  batchFetchJsonFor,
} from '../../../src/batched-json';
import {VisibilityState} from '../../../src/visibility-state';
import {
  childElementByAttr,
  childElementsByTag,
  insertAfterOrAtStart,
  isJsonScriptTag,
  removeChildren,
  removeElement,
  scopedQuerySelector,
} from '../../../src/dom';
import {dev, devAssert, user, userAssert} from '../../../src/log';
import {escapeCssSelectorIdent} from '../../../src/css';
import {htmlFor, htmlRefs} from '../../../src/static-template';
import {installStylesForDoc} from '../../../src/style-installer';
import {
  parseFavicon,
  parseOgImage,
  parseSchemaImage,
} from '../../../src/mediasession-helper';
import {setStyles, toggle} from '../../../src/style';
import {toArray} from '../../../src/types';
import {triggerAnalyticsEvent} from '../../../src/analytics';
import {tryParseJson} from '../../../src/json';
import {validatePage, validateUrl} from './utils';
import VisibilityObserver, {ViewportRelativePos} from './visibility-observer';

const TAG = 'amp-next-page';
const PRERENDER_VIEWPORT_COUNT = 3;
const NEAR_BOTTOM_VIEWPORT_COUNT = 1;
const PAUSE_PAGE_COUNT = 5;

const NEXT_PAGE_CLASS = 'i-amphtml-next-page';
const DOC_CLASS = 'i-amphtml-next-page-document';
const DOC_CONTAINER_CLASS = 'i-amphtml-next-page-document-container';
const SHADOW_ROOT_CLASS = 'i-amphtml-next-page-shadow-root';
const PLACEHOLDER_CLASS = 'i-amphtml-next-page-placeholder';

const ASYNC_NOOP = () => Promise.resolve();

export class NextPageService {
  /**
   * @param  {!../../../src/service/ampdoc-impl.AmpDoc} ampdoc
   */
  constructor(ampdoc) {
    /** @private @const {!../../../src/service/ampdoc-impl.AmpDoc} */
    this.ampdoc_ = ampdoc;

    /** @private @const {!Window} */
    this.win_ = ampdoc.win;

    /** @private @const {!Document} */
    this.doc_ = this.win_.document;

    /**
     * @private
     * @const {!../../../src/service/viewport/viewport-interface.ViewportInterface}
     */
    this.viewport_ = Services.viewportForDoc(ampdoc);

    /**
     * @private
     * @const {!../../../src/service/mutator-interface.MutatorInterface}
     */
    this.mutator_ = Services.mutatorForDoc(ampdoc);

    /** @private @const {!../../../src/service/template-impl.Templates} */
    this.templates_ = Services.templatesFor(this.win_);

    /** @private {?Element} */
    this.separator_ = null;

    /** @private {?Element} */
    this.recBox_ = null;

    /** @private {function():!Promise} */
    this.refreshRecBox_ = ASYNC_NOOP;

    /** @private {boolean} */
    this.finished_ = false;

    /** @private {?Promise<!Array<!./page.PageMeta>>} */
    this.remoteFetchingPromise_ = null;

    /** @private {?AmpElement} element */
    this.host_ = null;

    /** @private {?VisibilityObserver} */
    this.visibilityObserver_ = null;

    /** @private {?MultidocManager} */
    this.multidocManager_ = null;

    /** @private {?../../../src/service/history-impl.History} */
    this.history_ = null;

    /** @private {?../../../src/service/navigation.Navigation} */
    this.navigation_ = null;

    /** @private {?Array<!Page>} */
    this.pages_;

    /** @private {?Page} */
    this.lastFetchedPage_ = null;

    /** @private {?Page} */
    this.hostPage_ = null;

    /** @private {!Object<string, !Element>} */
    this.replaceableElements_ = {};

    /** @private {boolean} */
    this.hasDeepParsing_ = false;

    /** @private {number} */
    this.maxPages_ = Infinity;

    /** @private {?string} */
    this.nextSrc_ = null;

    /** @private {?function()} */
    this.readyResolver_ = null;

    /** @private @const {!Promise} */
    this.readyPromise_ = new Promise((resolve) => {
      this.readyResolver_ = resolve;
    });
  }

  /**
   * @return {boolean}
   */
  isBuilt() {
    return !!this.pages_;
  }

  /**
   * Builds the next-page service by fetching the required elements
   * and the initial list of pages and installing scoll listeners
   * @param {!AmpElement} element <amp-next-page> element on the host page
   * @return {!Promise}
   */
  build(element) {
    // Prevent multiple amp-next-page on the same document
    if (this.isBuilt()) {
      return Promise.resolve();
    }

    if (this.ampdoc_.getBody().lastElementChild !== element) {
      user().warn(
        TAG,
        'should be the last element in the body of the document, a footer element can be added as a child of <amp-next-page> if it has the `footer` attribute'
      );
    }

    // Save the <amp-next-page> from the host page
    this.host_ = element;

    // Parse attributes
    this.nextSrc_ = this.getHost_().getAttribute('src');
    this.hasDeepParsing_ =
      this.getHost_().hasAttribute('deep-parsing') || !this.nextSrc_;

    // Get the separator and more box (and remove the provided elements in the process)
    this.separator_ = this.getSeparatorElement_(element);
    this.recBox_ = this.getRecBox_(element);

    // Create a reference to the host page
    this.hostPage_ = this.createHostPage();
    this.toggleHiddenAndReplaceableElements(this.doc_);
    // Have the footer be always visible
    insertAfterOrAtStart(this.host_, this.footer_);

    this.history_ = Services.historyForDoc(this.ampdoc_);
    this.initializeHistory();

<<<<<<< HEAD
    // Initialize services
=======
    this.navigation_ = Services.navigationForDoc(this.ampdoc_);

>>>>>>> ae4fc6e9
    this.multidocManager_ = new MultidocManager(
      this.win_,
      Services.ampdocServiceFor(this.win_),
      Services.extensionsFor(this.win_),
      Services.timerFor(this.win_)
    );
    this.visibilityObserver_ = new VisibilityObserver(this.ampdoc_);
    this.readyPromise_.then(() => {
      // Observe the host page's visibility
      this.visibilityObserver_.observeHost(this.getHost_(), position => {
        this.hostPage_.relativePos = position;
        this.updateVisibility();
      });
    });

    if (!this.pages_) {
      this.pages_ = [this.hostPage_];
      this.setLastFetchedPage(this.hostPage_);
    }

<<<<<<< HEAD
    this.initializePageQueue_();

    this.getHost_().classList.add(NEXT_PAGE_CLASS);
=======
    // Have the recommendation box be always visible
    insertAfterOrAtStart(this.host_, this.recBox_, null /** after */);

    this.nextSrc_ = this.getHost_().getAttribute('src');
    this.hasDeepParsing_ = this.getHost_().hasAttribute('deep-parsing')
      ? this.getHost_().getAttribute('deep-parsing') !== 'false'
      : !this.nextSrc_;
    this.maxPages_ = this.getHost_().hasAttribute('max-pages')
      ? parseInt(this.getHost_().getAttribute('max-pages'), 10)
      : Infinity;
    this.initializePageQueue_().finally(() => {
      // Render the initial recommendation box template with all pages
      this.refreshRecBox_();
      // Mark the page as ready
      this.readyResolver_();
    });

    this.getHost_().classList.add(NEXT_PAGE_CLASS);

    this.viewport_.onScroll(() => this.updateScroll_());
    this.viewport_.onResize(() => this.updateScroll_());
    this.updateScroll_();

    return this.readyPromise_;
>>>>>>> ae4fc6e9
  }

  /**
   * @return {!AmpElement}
   * @private
   */
  getHost_() {
    return dev().assertElement(this.host_);
  }

  /**
   * @param {boolean=} force
   * @return {!Promise}
   */
  maybeFetchNext(force = false) {
    // If a page is already queued to be fetched, we need to wait for it
    const isFetching = this.pages_.some(page => page.is(PageState.FETCHING));
    // If we're still too far from the bottom, we don't need to perform this now
    const isTooEarly =
      this.getViewportsAway_() > PRERENDER_VIEWPORT_COUNT && !force;

<<<<<<< HEAD
    if (this.finished_ || isFetching || isTooEarly) {
=======
    // If a page is already queued to be fetched, wait for it
    if (this.pages_.some((page) => page.is(PageState.FETCHING))) {
      return Promise.resolve();
    }
    // If we're still too far from the bottom, early return
    if (this.getViewportsAway_() > PRERENDER_VIEWPORT_COUNT && !force) {
>>>>>>> ae4fc6e9
      return Promise.resolve();
    }

    const pageCount = this.pages_.length;
    const nextPage = this.pages_[this.getPageIndex_(this.lastFetchedPage_) + 1];
    if (nextPage) {
      return nextPage.fetch().then(() => {
        if (nextPage.is(PageState.FAILED)) {
          // Silently skip this page and get the recommendation box
          // ready in case this page is the last one
          this.setLastFetchedPage(nextPage);
          return this.refreshRecBox_();
        }
      });
    }

    // Attempt to get more pages
    return (
      this.getRemotePages_()
        .then((pages) => this.queuePages_(pages))
        // Queuing pages can result in no new pages (in case the server
        // returned an empty array or the suggestions already exist in the queue)
        .then(() => {
          if (this.pages_.length <= pageCount) {
            // Remote server did not return any new pages, update the recommendation box and lock the state
            this.finished_ = true;
            return this.refreshRecBox_();
          }
          return this.maybeFetchNext(true /** force */);
        })
    );
  }

  /**
   * Loops through pages and updates their visibility according
   * to their relative position to the viewport
   */
  updateVisibility() {
    this.pages_.forEach((page, index) => {
      if (page.relativePos === ViewportRelativePos.OUTSIDE_VIEWPORT) {
        if (page.isVisible()) {
          page.setVisibility(VisibilityState.HIDDEN);
        }
      } else {
        if (!page.isVisible()) {
          page.setVisibility(VisibilityState.VISIBLE);
        }
        this.hidePreviousPages_(index);
        this.resumePausedPages_(index);
      }
    });

    // If no page is visible then the host page should be
    if (!this.pages_.some((page) => page.isVisible())) {
      this.hostPage_.setVisibility(VisibilityState.VISIBLE);
    }

    // Hide elements if necessary
    this.pages_
      .filter((page) => page.isVisible())
      .forEach((page) =>
        this.toggleHiddenAndReplaceableElements(
          /** @type {!Document|!ShadowRoot} */ (devAssert(page.document))
        )
      );

    // Check if we're close to the bottom, if so fetch more pages
    this.maybeFetchNext();
  }

  /**
   * Makes sure that all pages preceding the current page are
   * marked hidden if they are out of the viewport and additionally
   * paused if they are too far from the current page
   * @param {number} index index of the page to start at
   * @param {number=} pausePageCountForTesting
   * @return {!Promise}
   * @private
   */
  hidePreviousPages_(index, pausePageCountForTesting) {
    // The distance (in pages) to the currently visible page after which
    // we start unloading pages from memory
    const pausePageCount =
      pausePageCountForTesting === undefined
        ? PAUSE_PAGE_COUNT
        : pausePageCountForTesting;

    // Hide the host (first) page if needed
    if (
      this.visibilityObserver_.isScrollingDown() &&
      this.hostPage_.isVisible()
    ) {
      this.hostPage_.setVisibility(VisibilityState.HIDDEN);
    }

    // Get all the pages that the user scrolled past (or didn't see yet)
    const previousPages = this.visibilityObserver_.isScrollingDown()
      ? this.pages_.slice(1, index).reverse()
      : this.pages_.slice(index + 1);

    // Find the ones that should be hidden (no longer inside the viewport)
    return Promise.all(
      previousPages
        .filter((page) => {
          // Pages that are outside of the viewport should be hidden
          return page.relativePos === ViewportRelativePos.OUTSIDE_VIEWPORT;
        })
        .map((page, away) => {
          // Hide all pages whose visibility state have changed to hidden
          if (page.isVisible()) {
            page.setVisibility(VisibilityState.HIDDEN);
          }
          // Pause those that are too far away
          if (away >= pausePageCount) {
            return page.pause();
          }
        })
    );
  }

  /**
   * Makes sure that all pages that are a few pages away from the
   * currently visible page are re-inserted (if paused) and
   * ready to become visible soon
   * @param {number} index index of the page to start at
   * @param {number=} pausePageCountForTesting
   * @return {!Promise}
   * @private
   */
  resumePausedPages_(index, pausePageCountForTesting) {
    // The distance (in pages) to the currently visible page after which
    // we start unloading pages from memory
    const pausePageCount =
      pausePageCountForTesting === undefined
        ? PAUSE_PAGE_COUNT
        : pausePageCountForTesting;

    // Get all the pages that should be resumed
    const nearViewportPages = this.pages_
      .slice(1) // Ignore host page
      .slice(
        Math.max(0, index - pausePageCount - 1),
        Math.min(this.pages_.length, index + pausePageCount + 1)
      )
      .filter((page) => page.is(PageState.PAUSED));

    return Promise.all(nearViewportPages.map((page) => page.resume()));
  }

  /**
   * @param {!Page} page
   */
  setLastFetchedPage(page) {
    this.lastFetchedPage_ = page;
  }

  /**
   * Sets the title and url of the document to those of
   * the provided page
   * @param {?Page=} page
   */
  setTitlePage(page = this.hostPage_) {
    if (!page) {
      dev().warn(TAG, 'setTitlePage called before next-page-service is built');
      return;
    }
    const {title, url} = page;
    this.doc_.title = title;
    this.history_.replace({title, url});
    triggerAnalyticsEvent(
      this.getHost_(),
      'amp-next-page-scroll',
      /** @type {!JsonObject} */ ({
        'title': title,
        'url': url,
      })
    );
  }

  /**
   * Adds an initial entry in history that sub-pages can
   * replace when they become visible
   */
  initializeHistory() {
    const {title, url} = this.hostPage_;
    this.history_.push(undefined /** opt_onPop */, {title, url});
  }

  /**
   * Creates the initial (host) page based on the window's metadata
   * @return {!HostPage}
   */
  createHostPage() {
    const {title, location} = this.doc_;
    const {href: url} = location;
    const image =
      parseSchemaImage(this.doc_) ||
      parseOgImage(this.doc_) ||
      parseFavicon(this.doc_) ||
      '';

    return /** @type {!HostPage} */ (new HostPage(
      this,
      {
        url,
        title: title || '',
        image,
      },
      PageState.INSERTED /** initState */,
      VisibilityState.VISIBLE /** initVisibility */,
      this.doc_
    ));
  }

  /**
   * Create a container element for the document and insert it into
   * the amp-next-page element
   * @param {!Page} page
   * @return {!Element}
   */
  createDocumentContainerForPage(page) {
    const container = this.doc_.createElement('div');
    container.classList.add(DOC_CONTAINER_CLASS);
    this.host_.insertBefore(container, dev().assertElement(this.recBox_));

    // Insert the document
    const shadowRoot = this.doc_.createElement('div');
    shadowRoot.classList.add(SHADOW_ROOT_CLASS);
    container.appendChild(shadowRoot);

    // Observe this page's visibility
    this.visibilityObserver_.observe(
      shadowRoot /** element */,
      container /** parent */,
      (position) => {
        page.relativePos = position;
        this.updateVisibility();
      }
    );

    return container;
  }

  /**
   * Appends the given document to the host page and installs
   * a visibility observer to monitor it
   * @param {!Page} page
   * @param {!Document} content
   * @param {boolean=} force
   * @return {!Promise<?../../../src/runtime.ShadowDoc>}
   */
  attachDocumentToPage(page, content, force = false) {
    // If the user already scrolled to the bottom, prevent rendering
    if (this.getViewportsAway_() < NEAR_BOTTOM_VIEWPORT_COUNT && !force) {
      // TODO(wassgha): Append a "load next article" button?
      return Promise.resolve();
    }

    const container = dev().assertElement(page.container);
    let shadowRoot = scopedQuerySelector(
      container,
      `> .${escapeCssSelectorIdent(SHADOW_ROOT_CLASS)}`
    );

    // Page has previously been deactivated so the shadow root
    // will need to replace placeholder
    // TODO(wassgha) This wouldn't be needed once we can resume a ShadowDoc
    if (!shadowRoot) {
      devAssert(page.is(PageState.PAUSED));
      const placeholder = dev().assertElement(
        scopedQuerySelector(
          container,
          `> .${escapeCssSelectorIdent(PLACEHOLDER_CLASS)}`
        ),
        'Paused page does not have a placeholder'
      );

      shadowRoot = this.doc_.createElement('div');
      shadowRoot.classList.add(SHADOW_ROOT_CLASS);

      container.replaceChild(shadowRoot, placeholder);
    }

    // Handles extension deny-lists
    this.sanitizeDoc(content);

    // Try inserting the shadow document
    try {
      const amp = this.multidocManager_.attachShadowDoc(
        shadowRoot,
        content,
        '',
        {
          visibilityState: VisibilityState.PRERENDER,
        }
      );

      const ampdoc = devAssert(amp.ampdoc);
      installStylesForDoc(ampdoc, CSS, null, false, TAG);

      const body = ampdoc.getBody();
      body.classList.add(DOC_CLASS);

      // Insert the separator
      const separatorInstance = this.separator_.cloneNode(true);
      insertAfterOrAtStart(container, separatorInstance);
      const separatorPromise = this.maybeRenderSeparatorTemplate_(
        separatorInstance,
        page
      );

      return separatorPromise.then(() => amp);
    } catch (e) {
      dev().error(TAG, 'failed to attach shadow document for page', e);
      return Promise.resolve();
    }
  }

  /**
   * Closes the shadow document of an inserted page and replaces it
   * with a placeholder
   * @param {!Page} page
   * @return {!Promise}
   */
  closeDocument(page) {
    if (page.is(PageState.PAUSED)) {
      return Promise.resolve();
    }

    const container = dev().assertElement(page.container);
    const shadowRoot = dev().assertElement(
      scopedQuerySelector(
        container,
        `> .${escapeCssSelectorIdent(SHADOW_ROOT_CLASS)}`
      )
    );

    // Create a placeholder that gets displayed when the document becomes inactive
    const placeholder = this.doc_.createElement('div');
    placeholder.classList.add(PLACEHOLDER_CLASS);

    let docHeight = 0;
    let docWidth = 0;
    return this.mutator_.measureMutateElement(
      shadowRoot,
      () => {
        docHeight = shadowRoot./*REVIEW*/ offsetHeight;
        docWidth = shadowRoot./*REVIEW*/ offsetWidth;
      },
      () => {
        setStyles(placeholder, {
          'height': `${docHeight}px`,
          'width': `${docWidth}px`,
        });
        container.replaceChild(placeholder, shadowRoot);
      }
    );
  }

  /**
   * Removes redundancies and unauthorized extensions and elements
   * @param {!Document} doc Document to attach.
   */
  sanitizeDoc(doc) {
    // Parse for more pages and queue them
    toArray(doc.querySelectorAll('amp-next-page')).forEach((el) => {
      if (this.hasDeepParsing_) {
        const pages = this.getInlinePages_(el);
        this.queuePages_(pages);
      }
      removeElement(el);
    });

    // Mark document as hidden initially
    doc.body.classList.add(HIDDEN_DOC_CLASS);

    // Make sure all hidden elements are initially invisible
    this.toggleHiddenAndReplaceableElements(doc, false /** isVisible */);
  }

  /**
   * Hides or shows elements based on the `next-page-hide` and
   * `next-page-replace` attributes
   * @param {!Document|!ShadowRoot} doc Document to attach.
   * @param {boolean=} isVisible Whether this page is visible or not
   */
  toggleHiddenAndReplaceableElements(doc, isVisible = true) {
    // Hide elements that have [next-page-hide] on child documents
    if (doc !== this.hostPage_.document) {
      toArray(doc.querySelectorAll('[next-page-hide]')).forEach((element) =>
        toggle(element, false /** opt_display */)
      );
    }

    // Element replacing is only concerned with the visible page
    if (!isVisible) {
      return;
    }

    // Replace elements that have [next-page-replace]
    toArray(
      doc.querySelectorAll('*:not(amp-next-page) [next-page-replace]')
    ).forEach((element) => {
      let uniqueId = element.getAttribute('next-page-replace');
      if (!uniqueId) {
        uniqueId = String(Date.now() + Math.floor(Math.random() * 100));
        element.setAttribute('next-page-replace', uniqueId);
      }

      if (
        this.replaceableElements_[uniqueId] &&
        this.replaceableElements_[uniqueId] !== element
      ) {
        toggle(this.replaceableElements_[uniqueId], false /** opt_display */);
      }
      this.replaceableElements_[uniqueId] = element;
      toggle(element, true /** opt_display */);
    });
  }

  /**
   * @return {number} viewports left to reach the end of the document
   * @private
   */
  getViewportsAway_() {
    return Math.round(
      (this.viewport_.getScrollHeight() -
        this.viewport_.getScrollTop() -
        this.viewport_.getHeight()) /
        this.viewport_.getHeight()
    );
  }

  /**
   * @param {Page} desiredPage
   * @return {number} The index of the page.
   */
  getPageIndex_(desiredPage) {
    const pages = dev().assertArray(this.pages_);
    return pages.indexOf(desiredPage);
  }

  /**
   * @param {!Page} page
   * @return {!Promise<!Document>}
   */
  fetchPageDocument(page) {
    return Services.xhrFor(this.win_)
      .fetch(page.url, {ampCors: false})
      .then((response) => {
        // Make sure the response is coming from the same origin as the
        // page and update the page's url in case of a redirection
        validateUrl(response.url, this.ampdoc_.getUrl());
        page.url = response.url;

        return response.text();
      })
      .then((html) => {
        const doc = this.doc_.implementation.createHTMLDocument('');
        doc.open();
        doc.write(html);
        doc.close();
        return doc;
      })
      .catch((e) => {
        user().error(TAG, 'failed to fetch %s', page.url, e);
        throw e;
      });
  }

  /**
   * Parses the amp-next-page element for inline or remote list of pages and
   * adds them to the queue
   * @private
   * @return {!Promise}
   */
  initializePageQueue_() {
    const inlinePages = this.getInlinePages_(this.getHost_());
    if (inlinePages.length) {
      return this.queuePages_(inlinePages);
    }

    userAssert(
      this.nextSrc_,
      '%s should contain a <script> child or a URL specified in [src]',
      TAG
    );

    return this.getRemotePages_().then((remotePages) => {
      if (remotePages.length === 0) {
        user().warn(TAG, 'Could not find recommendations');
        return Promise.resolve();
      }
      return this.queuePages_(remotePages);
    });
  }

  /**
   * Add the provided page metadata into the queue of
   * pages to fetch
   * @param {!Array<!./page.PageMeta>} pages
   * @return {!Promise}
   */
  queuePages_(pages) {
    if (
      !pages.length ||
      this.pages_.length > this.maxPages_ ||
      this.finished_
    ) {
      return Promise.resolve();
    }
    // Queue the given pages
    pages.forEach((meta) => {
      try {
        validatePage(meta, this.ampdoc_.getUrl());
        // Prevent loops by checking if the page already exists
        // we use initialUrl since the url can get updated if
        // the page issues a redirect
        if (
          this.pages_.some((page) => page.initialUrl == meta.url) ||
          this.pages_.length > this.maxPages_
        ) {
          return;
        }
        // Queue the page for fetching
        this.pages_.push(new Page(this, meta));
      } catch (e) {
        user().error(TAG, 'Failed to queue page due to error:', e);
      }
    });

    // To be safe, if the pages were parsed after the user
    // finished scrolling
    return this.maybeFetchNext();
  }

  /**
   * Reads the inline next pages from the element.
   * @param {!Element} element the container of the amp-next-page extension
   * @return {!Array<!./page.PageMeta>} JSON object
   * @private
   */
  getInlinePages_(element) {
    const scriptElements = childElementsByTag(element, 'SCRIPT');
    if (!scriptElements.length) {
      return [];
    }
    userAssert(
      scriptElements.length === 1,
      `${TAG} should contain at most one <script> child`
    );
    const scriptElement = scriptElements[0];
    userAssert(
      isJsonScriptTag(scriptElement),
      `${TAG} page list should ` +
        'be inside a <script> tag with type="application/json"'
    );

    const parsed = tryParseJson(scriptElement.textContent, (error) => {
      user().error(TAG, 'failed to parse inline page list', error);
    });

    const pages = /** @type {!Array<!./page.PageMeta>} */ (user().assertArray(
      parsed,
      `${TAG} Page list expected an array, found: ${typeof parsed}`
    ));

    removeElement(scriptElement);
    return pages;
  }

  /**
   * Fetches the next batch of page recommendations from the server (initially
   * specified by the [src] attribute then obtained as a next pointer)
   * @return {!Promise<!Array<!./page.PageMeta>>} Page information promise
   * @private
   */
  getRemotePages_() {
    if (!this.nextSrc_) {
      return Promise.resolve([]);
    }

    if (this.remoteFetchingPromise_) {
      return /** @type {!Promise<!Array<!./page.PageMeta>>} */ (this
        .remoteFetchingPromise_);
    }

    this.remoteFetchingPromise_ = batchFetchJsonFor(
      this.ampdoc_,
      this.getHost_(),
      {
        urlReplacement: UrlReplacementPolicy.ALL,
        xssiPrefix: this.getHost_().getAttribute('xssi-prefix') || undefined,
      }
    )
      .then((result) => {
        this.nextSrc_ = result['next'] || null;
        if (this.nextSrc_) {
          this.getHost_().setAttribute('src', this.nextSrc_);
        }
        return result['pages'] || [];
      })
      .catch((error) => {
        user().error(TAG, 'error fetching page list from remote server', error);
        this.nextSrc_ = null;
        return [];
      });

    return /** @type {!Promise<!Array<!./page.PageMeta>>} */ (this
      .remoteFetchingPromise_);
  }

  /**
   * Reads the developer-provided separator element or defaults
   * to the internal implementation of it
   * @param {!Element} element the container of the amp-next-page extension
   * @return {!Element}
   * @private
   */
  getSeparatorElement_(element) {
    const providedSeparator = childElementByAttr(element, 'separator');
    if (providedSeparator) {
      removeElement(providedSeparator);
      if (!providedSeparator.hasAttribute('tabindex')) {
        providedSeparator.setAttribute('tabindex', '0');
      }
      return providedSeparator;
    }
    // If no separator is provided, we build a default one
    return this.buildDefaultSeparator_();
  }

  /**
   * @return {!Element}
   * @private
   */
  buildDefaultSeparator_() {
    const html = htmlFor(this.getHost_());
    return html`
      <div
        class="amp-next-page-separator"
        aria-label="Next article separator"
        tabindex="0"
      ></div>
    `;
  }

  /**
   * Renders the template inside the separator element using
   * data from the current article (if a template is present)
   * otherwise rehydrates the default separator
   *
   * @param {!Element} separator
   * @param {!Page} page
   * @return {!Promise}
   */
  maybeRenderSeparatorTemplate_(separator, page) {
    if (!this.templates_.hasTemplate(separator)) {
      return Promise.resolve();
    }

    const data = /** @type {!JsonObject} */ ({
      title: page.title,
      url: page.url,
      image: page.image,
    });

    return this.templates_
      .findAndRenderTemplate(separator, data)
      .then((rendered) => {
        return this.mutator_.mutateElement(separator, () => {
          removeChildren(dev().assertElement(separator));
          separator.appendChild(rendered);
        });
      });
  }

  /**
   * @param {!Element} element the container of the amp-next-page extension
   * @return {!Element}
   * @private
   */
  getRecBox_(element) {
    const providedRecBox = childElementByAttr(element, 'recommendation-box');
    if (providedRecBox) {
      this.refreshRecBox_ = this.templates_.hasTemplate(providedRecBox)
        ? () => this.renderRecBoxTemplate_()
        : ASYNC_NOOP;
      removeElement(providedRecBox);
      return providedRecBox;
    }
    // If no recommendation box is provided then we build a default one
    this.refreshRecBox_ = () => this.refreshDefaultRecBox_();
    return this.buildDefaultRecBox_();
  }

  /**
   * @return {!Element}
   * @private
   */
  buildDefaultRecBox_() {
    const html = htmlFor(this.getHost_());
    return html`
      <div class="amp-next-page-links" aria-label="Read more articles"></div>
    `;
  }

  /**
   * Renders the template inside the recommendation box using
   * data from the current articles
   *
   * @return {!Promise}
   */
  renderRecBoxTemplate_() {
    const recBox = dev().assertElement(this.recBox_);
    devAssert(this.templates_.hasTemplate(recBox));

    const data = /** @type {!JsonObject} */ ({
      pages: (this.pages_ || [])
        .filter((page) => !page.isLoaded() && !page.is(PageState.FETCHING))
        .map((page) => ({
          title: page.title,
          url: page.url,
          image: page.image,
        })),
    });

    // Re-render templated recommendation box (if needed)
    return this.templates_
      .findAndRenderTemplate(recBox, data)
      .then((rendered) => {
        return this.mutator_.mutateElement(recBox, () => {
          removeChildren(dev().assertElement(recBox));
          recBox.appendChild(rendered);
        });
      });
  }

  /**
   * Rehydrates the default recommendation box element
   *
   * @return {!Promise}
   */
  refreshDefaultRecBox_() {
    const recBox = dev().assertElement(this.recBox_);
    const data = /** @type {!JsonObject} */ ({
      pages: (this.pages_ || [])
        .filter((page) => !page.isLoaded() && !page.is(PageState.FETCHING))
        .map((page) => ({
          title: page.title,
          url: page.url,
          image: page.image,
        })),
    });

    const html = htmlFor(this.getHost_());
    const links = data['pages'].map((page) => {
      const link = html`
        <a class="amp-next-page-link">
          <img ref="image" class="amp-next-page-image" />
          <span ref="title" class="amp-next-page-text"></span>
        </a>
      `;
      const {image, title} = htmlRefs(link);
      image.src = page.image;
      title.textContent = page.title;
      link.href = page.url;
      link.addEventListener('click', (e) => {
        triggerAnalyticsEvent(
          this.getHost_(),
          'amp-next-page-click',
          /** @type {!JsonObject} */ ({
            'title': page.title,
            'url': page.url,
          })
        );
        const a2a = this.navigation_.navigateToAmpUrl(
          page.url,
          'content-discovery'
        );
        if (a2a) {
          // A2A is enabled, don't navigate the browser.
          e.preventDefault();
        }
      });

      return link;
    });

    return this.mutator_.mutateElement(recBox, () => {
      removeChildren(dev().assertElement(recBox));
      links.forEach((link) => recBox.appendChild(link));
    });
  }
}<|MERGE_RESOLUTION|>--- conflicted
+++ resolved
@@ -181,63 +181,48 @@
 
     // Parse attributes
     this.nextSrc_ = this.getHost_().getAttribute('src');
-    this.hasDeepParsing_ =
-      this.getHost_().hasAttribute('deep-parsing') || !this.nextSrc_;
-
-    // Get the separator and more box (and remove the provided elements in the process)
-    this.separator_ = this.getSeparatorElement_(element);
-    this.recBox_ = this.getRecBox_(element);
-
-    // Create a reference to the host page
-    this.hostPage_ = this.createHostPage();
-    this.toggleHiddenAndReplaceableElements(this.doc_);
-    // Have the footer be always visible
-    insertAfterOrAtStart(this.host_, this.footer_);
-
-    this.history_ = Services.historyForDoc(this.ampdoc_);
-    this.initializeHistory();
-
-<<<<<<< HEAD
-    // Initialize services
-=======
-    this.navigation_ = Services.navigationForDoc(this.ampdoc_);
-
->>>>>>> ae4fc6e9
-    this.multidocManager_ = new MultidocManager(
-      this.win_,
-      Services.ampdocServiceFor(this.win_),
-      Services.extensionsFor(this.win_),
-      Services.timerFor(this.win_)
-    );
-    this.visibilityObserver_ = new VisibilityObserver(this.ampdoc_);
-    this.readyPromise_.then(() => {
-      // Observe the host page's visibility
-      this.visibilityObserver_.observeHost(this.getHost_(), position => {
-        this.hostPage_.relativePos = position;
-        this.updateVisibility();
-      });
-    });
-
-    if (!this.pages_) {
-      this.pages_ = [this.hostPage_];
-      this.setLastFetchedPage(this.hostPage_);
-    }
-
-<<<<<<< HEAD
-    this.initializePageQueue_();
-
-    this.getHost_().classList.add(NEXT_PAGE_CLASS);
-=======
-    // Have the recommendation box be always visible
-    insertAfterOrAtStart(this.host_, this.recBox_, null /** after */);
-
-    this.nextSrc_ = this.getHost_().getAttribute('src');
     this.hasDeepParsing_ = this.getHost_().hasAttribute('deep-parsing')
       ? this.getHost_().getAttribute('deep-parsing') !== 'false'
       : !this.nextSrc_;
     this.maxPages_ = this.getHost_().hasAttribute('max-pages')
       ? parseInt(this.getHost_().getAttribute('max-pages'), 10)
       : Infinity;
+
+    // Get the separator and more box (and remove the provided elements in the process)
+    this.separator_ = this.getSeparatorElement_(element);
+    this.recBox_ = this.getRecBox_(element);
+
+    // Create a reference to the host page
+    this.hostPage_ = this.createHostPage();
+    this.toggleHiddenAndReplaceableElements(this.doc_);
+    // Have the recommendation box be always visible
+    insertAfterOrAtStart(this.host_, this.recBox_, null /** after */);
+
+    this.history_ = Services.historyForDoc(this.ampdoc_);
+    this.initializeHistory();
+
+    this.navigation_ = Services.navigationForDoc(this.ampdoc_);
+
+    this.multidocManager_ = new MultidocManager(
+      this.win_,
+      Services.ampdocServiceFor(this.win_),
+      Services.extensionsFor(this.win_),
+      Services.timerFor(this.win_)
+    );
+    this.visibilityObserver_ = new VisibilityObserver(this.ampdoc_);
+    this.readyPromise_.then(() => {
+      // Observe the host page's visibility
+      this.visibilityObserver_.observeHost(this.getHost_(), (position) => {
+        this.hostPage_.relativePos = position;
+        this.updateVisibility();
+      });
+    });
+
+    if (!this.pages_) {
+      this.pages_ = [this.hostPage_];
+      this.setLastFetchedPage(this.hostPage_);
+    }
+
     this.initializePageQueue_().finally(() => {
       // Render the initial recommendation box template with all pages
       this.refreshRecBox_();
@@ -247,12 +232,7 @@
 
     this.getHost_().classList.add(NEXT_PAGE_CLASS);
 
-    this.viewport_.onScroll(() => this.updateScroll_());
-    this.viewport_.onResize(() => this.updateScroll_());
-    this.updateScroll_();
-
     return this.readyPromise_;
->>>>>>> ae4fc6e9
   }
 
   /**
@@ -269,21 +249,12 @@
    */
   maybeFetchNext(force = false) {
     // If a page is already queued to be fetched, we need to wait for it
-    const isFetching = this.pages_.some(page => page.is(PageState.FETCHING));
+    const isFetching = this.pages_.some((page) => page.is(PageState.FETCHING));
     // If we're still too far from the bottom, we don't need to perform this now
     const isTooEarly =
       this.getViewportsAway_() > PRERENDER_VIEWPORT_COUNT && !force;
 
-<<<<<<< HEAD
     if (this.finished_ || isFetching || isTooEarly) {
-=======
-    // If a page is already queued to be fetched, wait for it
-    if (this.pages_.some((page) => page.is(PageState.FETCHING))) {
-      return Promise.resolve();
-    }
-    // If we're still too far from the bottom, early return
-    if (this.getViewportsAway_() > PRERENDER_VIEWPORT_COUNT && !force) {
->>>>>>> ae4fc6e9
       return Promise.resolve();
     }
 
