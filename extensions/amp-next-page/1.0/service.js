--- conflicted
+++ resolved
@@ -324,33 +324,22 @@
    */
   updateVisibility() {
     this.pages_.forEach((page, index) => {
-<<<<<<< HEAD
       if (
         page.relativePos === ViewportRelativePos.INSIDE_VIEWPORT ||
         page.relativePos === ViewportRelativePos.CONTAINS_VIEWPORT ||
         page.relativePos === ViewportRelativePos.LEAVING_VIEWPORT ||
         page.relativePos === ViewportRelativePos.ENTERING_VIEWPORT
       ) {
-=======
-      if (page.relativePos === ViewportRelativePos.OUTSIDE_VIEWPORT) {
-        if (page.isVisible()) {
-          page.setVisibility(VisibilityState.HIDDEN);
-        }
-      } else {
->>>>>>> c7b0986f
         if (!page.isVisible()) {
           page.setVisibility(VisibilityState.VISIBLE);
         }
         this.hidePreviousPages_(index);
         this.resumePausedPages_(index);
-<<<<<<< HEAD
       } else if (
         page.relativePos === ViewportRelativePos.OUTSIDE_VIEWPORT &&
         page.isVisible()
       ) {
         page.setVisibility(VisibilityState.HIDDEN);
-=======
->>>>>>> c7b0986f
       }
     });
 
@@ -430,16 +419,10 @@
     // Find the ones that should be hidden (no longer inside the viewport)
     return Promise.all(
       previousPages
-<<<<<<< HEAD
         .filter(
+          // Pages that are outside of the viewport should be hidden
           page => page.relativePos === ViewportRelativePos.OUTSIDE_VIEWPORT
         )
-=======
-        .filter(page => {
-          // Pages that are outside of the viewport should be hidden
-          return page.relativePos === ViewportRelativePos.OUTSIDE_VIEWPORT;
-        })
->>>>>>> c7b0986f
         .map((page, away) => {
           // Hide all pages whose visibility state have changed to hidden
           if (page.isVisible()) {
@@ -536,7 +519,7 @@
       this.doc_ /** doc */,
       toArray(
         scopedQuerySelectorAll(
-          dev().assertElement(doc.body),
+          dev().assertElement(this.doc_.body),
           '> *:not(amp-next-page)'
         )
       ) /** hostPageContents */
