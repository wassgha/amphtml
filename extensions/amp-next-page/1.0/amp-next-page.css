/**
 * Copyright 2019 The AMP HTML Authors. All Rights Reserved.
 *
 * Licensed under the Apache License, Version 2.0 (the "License");
 * you may not use this file except in compliance with the License.
 * You may obtain a copy of the License at
 *
 *      http://www.apache.org/licenses/LICENSE-2.0
 *
 * Unless required by applicable law or agreed to in writing, software'
 * distributed under the License is distributed on an "AS-IS" BASIS,
 * WITHOUT WARRANTIES OR CONDITIONS OF ANY KIND, either express or implied.
 * See the License for the specific language governing permissions and
 * limitations under the License.
 */

.i-amphtml-next-page-document {
  overflow: hidden;
}

.i-amphtml-next-page-document:not(.amp-next-page-visible) [i-amphtml-fixedid] {
  display: none;
}

.i-amphtml-next-page-document.amp-next-page-visible {
  opacity: 1;
  overflow: visible;
}

<<<<<<< HEAD
.amp-next-page-default-separator {
  position: relative;
  display: flex;
  flex-direction: row;
  justify-content: center;
  align-items: center;
  text-align: center;
  font-family: 'Roboto', Helvetica, Arial, sans-serif;
  font-weight: 400;
  font-size: 14px;
  width: 160px;
  height: 38px;
  margin: auto;
  border-radius: 32px;
  box-shadow: 0px 6px 17px 0px rgba(0, 0, 0, 0.09);
  background: black;
  color: white;
=======
/** Fixes collapsing margins when switching between the visible and hidden states */
.i-amphtml-next-page-document:before,
.i-amphtml-next-page-document:after {
  content: ' ';
  display: table;
>>>>>>> f7a7a2dc
}

.i-amphtml-next-page-placeholder {
  background: #eee;
}<|MERGE_RESOLUTION|>--- conflicted
+++ resolved
@@ -27,7 +27,6 @@
   overflow: visible;
 }
 
-<<<<<<< HEAD
 .amp-next-page-default-separator {
   position: relative;
   display: flex;
@@ -45,13 +44,13 @@
   box-shadow: 0px 6px 17px 0px rgba(0, 0, 0, 0.09);
   background: black;
   color: white;
-=======
+}
+
 /** Fixes collapsing margins when switching between the visible and hidden states */
 .i-amphtml-next-page-document:before,
 .i-amphtml-next-page-document:after {
   content: ' ';
   display: table;
->>>>>>> f7a7a2dc
 }
 
 .i-amphtml-next-page-placeholder {
