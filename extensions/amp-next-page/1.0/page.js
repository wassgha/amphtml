--- conflicted
+++ resolved
@@ -129,7 +129,6 @@
   }
 
   /**
-<<<<<<< HEAD
    * @param {number} percent
    */
   set visiblePercent(percent) {
@@ -142,9 +141,7 @@
   }
 
   /**
-=======
    * @param {!PageState} state
->>>>>>> eb4c20b5
    * @return {boolean}
    */
   is(state) {
@@ -228,25 +225,6 @@
    */
   resume() {
     return this.attach_();
-<<<<<<< HEAD
-  }
-
-  /**
-   * @return {boolean}
-   */
-  isFetching() {
-    return this.state_ === PageState.FETCHING;
-  }
-
-  /**
-   * @return {boolean}
-   */
-  isLoaded() {
-    return (
-      this.state_ === PageState.LOADED || this.state_ === PageState.INSERTED
-    );
-=======
->>>>>>> eb4c20b5
   }
 
   /**
@@ -293,19 +271,6 @@
       .attachDocumentToPage(
         this /** page */,
         /** @type {!Document} */ (devAssert(this.content_)),
-<<<<<<< HEAD
-        this.isPaused() /** force */
-      )
-      .then(shadowDoc => {
-        if (shadowDoc) {
-          this.shadowDoc_ = shadowDoc;
-          if (!this.isPaused()) {
-            this.manager_.setLastFetchedPage(this);
-          }
-          this.state_ = PageState.INSERTED;
-        } else {
-          this.state_ = PageState.FAILED;
-=======
         this.is(PageState.PAUSED) /** force */
       )
       .then(shadowDoc => {
@@ -317,7 +282,6 @@
         this.shadowDoc_ = shadowDoc;
         if (!this.is(PageState.PAUSED)) {
           this.manager_.setLastFetchedPage(this);
->>>>>>> eb4c20b5
         }
       });
   }
