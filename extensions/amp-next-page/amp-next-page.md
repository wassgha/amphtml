--- conflicted
+++ resolved
@@ -83,14 +83,7 @@
 
 The documents render in the order they appear on the JSON configuration. `amp-next-page` queues all defined document suggestions in the original host document's `<amp-next-page>` configuration then appends the rendered pages defined documents to the queue as the user scrolls through them.
 
-<<<<<<< HEAD
 The following configuration recommends two more documents for the user to read.
-=======
-[tip type="important"]
-**Important** [`<amp-analytics>`](../amp-analytics/amp-analytics.md) is [currently unsupported](https://github.com/ampproject/amphtml/issues/15807) on pages users land on through `<amp-next-page>`.
-Tracking page views is supported through [`<amp-pixel>`](../../builtins/amp-pixel.md) or `<amp-analytics>` on the host page. It is recommended to use the `useInitialPageSize` property of `<amp-analytics>` to get a more accurate measurement of the scroll triggers otherwise the host page's `100%` trigger point would only be fired after the user scrolled past all sub-documents. Note that this will also ignore the size changes caused by other extensions (such as expanding embedded content) so some scroll events might fire prematurely instead.
-[/tip]
->>>>>>> 7785d744
 
 ```html
 <amp-next-page>
@@ -339,7 +332,13 @@
 
 ## Analytics
 
-The `<amp-next-page>` component supports analytics on the hosted page as well as on subsequently loaded articles. We recommend using the same analytics triggers used on standalone articles, including scroll-bound triggers. Two custom analytics events are also provided on the host page to indicate transitioning between pages. These events can be tracked in the [amp-analytics](https://amp.dev/documentation/components/amp-analytics) config as follows:
+The `<amp-next-page>` component supports analytics on the hosted page as well as on subsequently loaded articles. We recommend using the same analytics triggers used on standalone articles, including scroll-bound triggers.
+
+[tip type="important"]
+Tracking page views is supported through [`<amp-pixel>`](../../builtins/amp-pixel.md) or `<amp-analytics>` on the host page. It is recommended to use the `useInitialPageSize` property of `<amp-analytics>` to get a more accurate measurement of the scroll triggers otherwise the host page's `100%` trigger point would only be fired after the user scrolled past all sub-documents. Note that this will also ignore the size changes caused by other extensions (such as expanding embedded content) so some scroll events might fire prematurely instead.
+[/tip]
+
+Two custom analytics events are also provided on the host page to indicate transitioning between pages. These events can be tracked in the [amp-analytics](https://amp.dev/documentation/components/amp-analytics) config as follows:
 
 | Event                  | Fired when                                                       |
 | ---------------------- | ---------------------------------------------------------------- |
