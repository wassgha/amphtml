--- conflicted
+++ resolved
@@ -89,11 +89,7 @@
 
 [tip type="important"]
 **Important** [`<amp-analytics>`](../amp-analytics/amp-analytics.md) is [currently unsupported](https://github.com/ampproject/amphtml/issues/15807) on pages users land on through `<amp-next-page>`.
-<<<<<<< HEAD
-Tracking page views is supported through [`<amp-pixel>`](../../builtins/amp-pixel.md) or `<amp-analytics>` on the host page. It is recommended to use the `ignoreResize` property of `<amp-analytics>` to get accurate measurements of the scroll triggers otherwise the host page's `100%` trigger point would only be fired after the user scrolled past all sub-documents.
-=======
 Tracking page views is supported through [`<amp-pixel>`](../../builtins/amp-pixel.md) or `<amp-analytics>` on the host page. It is recommended to use the `useInitialPageSize` property of `<amp-analytics>` to get accurate measurements of the scroll triggers otherwise the host page's `100%` trigger point would only be fired after the user scrolled past all sub-documents.
->>>>>>> 0603aa1b
 [/tip]
 
 ### Analytics triggers
