--- conflicted
+++ resolved
@@ -409,11 +409,7 @@
 For working examples, please see [test/manual/amp-list/infinite-scroll-1.amp.html](../../test/manual/amp-list/infinite-scroll-1.amp.html) and [test/manual/amp-list/infinite-scroll-2.amp.html](../../test/manual/amp-list/infinite-scroll-1.amp.html).
 
 [tip type="important"]
-<<<<<<< HEAD
-**Important** When using `<amp-list>` infinite scroll in conjunction with `<amp-analytics>` scroll triggers, it is recommended to make use of the `ignoreResize` property of `<amp-analytics>` to get an accurate measurement of the scroll position that ignores the hight changes caused by `<amp-list>`. Without `ignoreResize`, the `100%` scroll trigger point might never fire as more documents get loaded.
-=======
 **Important** When using `<amp-list>` infinite scroll in conjunction with `<amp-analytics>` scroll triggers, it is recommended to make use of the `useInitialPageSize` property of `<amp-analytics>` to get an accurate measurement of the scroll position that ignores the hight changes caused by `<amp-list>`. Without `useInitialPageSize`, the `100%` scroll trigger point might never fire as more documents get loaded.
->>>>>>> 0603aa1b
 [/tip]
 
 ### Attributes
