/**
 * Copyright 2015 The AMP HTML Authors. All Rights Reserved.
 *
 * Licensed under the Apache License, Version 2.0 (the "License");
 * you may not use this file except in compliance with the License.
 * You may obtain a copy of the License at
 *
 *      http://www.apache.org/licenses/LICENSE-2.0
 *
 * Unless required by applicable law or agreed to in writing, software
 * distributed under the License is distributed on an "AS-IS" BASIS,
 * WITHOUT WARRANTIES OR CONDITIONS OF ANY KIND, either express or implied.
 * See the License for the specific language governing permissions and
 * limitations under the License.
 */

import {ActionTrust} from '../../../src/action-constants';
import {AmpEvents} from '../../../src/amp-events';
import {CSS} from '../../../build/amp-list-0.1.css';
import {
  DIFFABLE_AMP_ELEMENTS,
  DIFF_IGNORE,
  DIFF_KEY,
  markElementForDiffing,
} from '../../../src/sanitation';
import {Deferred} from '../../../src/utils/promise';
import {
  Layout,
  getLayoutClass,
  isLayoutSizeDefined,
  parseLayout,
} from '../../../src/layout';
import {LoadMoreService} from './service/load-more-service';
import {Pass} from '../../../src/pass';
import {Services} from '../../../src/services';
import {SsrTemplateHelper} from '../../../src/ssr-template-helper';
import {
  UrlReplacementPolicy,
  batchFetchJsonFor,
  requestForBatchFetch,
} from '../../../src/batched-json';
import {
  childElementByAttr,
<<<<<<< HEAD
  matches,
  removeChildren,
  scopedQuerySelector,
  scopedQuerySelectorAll,
  tryFocus,
=======
  removeChildren,
  scopedQuerySelector,
>>>>>>> 10ce0d3f
} from '../../../src/dom';
import {createCustomEvent, listen} from '../../../src/event-helper';
import {dev, devAssert, user, userAssert} from '../../../src/log';
import {dict} from '../../../src/utils/object';
import {getMode} from '../../../src/mode';
import {getSourceOrigin} from '../../../src/url';
import {getValueForExpr} from '../../../src/json';
import {
  getViewerAuthTokenIfAvailable,
  setupAMPCors,
  setupInput,
  setupJsonFetchInit,
} from '../../../src/utils/xhr-utils';
import {isArray, toArray} from '../../../src/types';
import {px, setStyles, toggle} from '../../../src/style';
import {setDOM} from '../../../third_party/set-dom/set-dom';
import {startsWith} from '../../../src/string';

/** @const {string} */
const TAG = 'amp-list';

<<<<<<< HEAD
/** @const {string} */
const TABBABLE_ELEMENTS_QUERY =
  'button, a[href], input, select, textarea, [tabindex]:not([tabindex="-1"]), audio[controls], video[controls], [contenteditable]:not([contenteditable="false"])';

/** @typedef {{
  data:(?JsonObject|string|undefined|!Array),
  resolver:!Function,
  rejecter:!Function,
  append:boolean,
  payload: (?JsonObject|Array<JsonObject>),
}} */
=======
/**
 * @typedef {{
 *   data:(?JsonObject|string|undefined|!Array),
 *   resolver:!Function,
 *   rejecter:!Function,
 *   append:boolean,
 *   payload: (?JsonObject|Array<JsonObject>)
 * }}
 */
>>>>>>> 10ce0d3f
export let RenderItems;

/**
 * The implementation of `amp-list` component. See {@link ../amp-list.md} for
 * the spec.
 */
export class AmpList extends AMP.BaseElement {
  /** @param {!AmpElement} element */
  constructor(element) {
    super(element);

    /** @private {?Element} */
    this.container_ = null;

    /** @private {?../../../src/service/viewport/viewport-impl.Viewport} */
    this.viewport_ = null;

    /** @private {boolean} */
    this.fallbackDisplayed_ = false;

    /**
     * Maintains invariant that only one fetch result may be processed for
     * render at a time.
     * @const @private {!../../../src/pass.Pass}
     */
    this.renderPass_ = new Pass(this.win, () => this.doRenderPass_());

    /**
     * Latest fetched items to render and the promise resolver and rejecter
     * to be invoked on render success or fail, respectively.
     * @private {?RenderItems}
     */
    this.renderItems_ = null;

    /** @private {?Array} */
    this.renderedItems_ = null;

    /** @const {!../../../src/service/template-impl.Templates} */
    this.templates_ = Services.templatesFor(this.win);

    /**
     * Has layoutCallback() been called yet?
     * @private {boolean}
     */
    this.layoutCompleted_ = false;

    /**
     * The `src` attribute's initial value.
     * @private {?string}
     */
    this.initialSrc_ = null;

    /**
     * Does the amp-list have initial content that's not a placeholder?
     * @private {boolean}
     */
    this.hasInitialContent_ = false;

    /** @private {?../../../extensions/amp-bind/0.1/bind-impl.Bind} */
    this.bind_ = null;

    /** @private {boolean} */
    this.loadMoreEnabled_ = false;

    /** @private {?./service/load-more-service.LoadMoreService} */
    this.loadMoreService_ = null;

    /** @private {?string} */
    this.loadMoreSrc_ = null;

    /**@private {boolean} */
    this.resizeFailed_ = false;

    /**@private {?UnlistenDef} */
    this.unlistenAutoLoadMore_ = null;

    this.registerAction(
      'refresh',
      () => {
        if (this.layoutCompleted_) {
          this.resetIfNecessary_();
          return this.fetchList_(
            /* opt_append */ false,
            /* opt_refresh */ true
          );
        }
      },
      ActionTrust.HIGH
    );

    this.registerAction(
      'changeToLayoutContainer',
      () => this.changeToLayoutContainer_(),
      ActionTrust.HIGH
    );

    /** @private {?../../../src/ssr-template-helper.SsrTemplateHelper} */
    this.ssrTemplateHelper_ = null;
  }

  /** @override */
  isLayoutSupported(layout) {
    return isLayoutSizeDefined(layout);
  }

  /** @override */
  buildCallback() {
    this.viewport_ = this.getViewport();
    const viewer = Services.viewerForDoc(this.getAmpDoc());
    this.ssrTemplateHelper_ = new SsrTemplateHelper(
      TAG,
      viewer,
      this.templates_
    );

    this.loadMoreEnabled_ = this.element.hasAttribute('load-more');

    // Store this in buildCallback() because `this.element` sometimes
    // is missing attributes in the constructor.
    this.initialSrc_ = this.element.getAttribute('src');

    if (this.element.hasAttribute('diffable')) {
      // Set container to the initial content, if it exists. This allows
      // us to DOM diff with the rendered result.
      const initialContent = scopedQuerySelector(
        this.element,
        '> div[role=list]:not([placeholder]):not([fallback]):not([fetch-error])'
      );
      if (initialContent) {
        this.container_ = initialContent;
        this.hasInitialContent_ = true;
      }
    }
    if (!this.container_) {
      this.container_ = this.createContainer_();
      this.element.appendChild(this.container_);
    }

    if (!this.element.hasAttribute('aria-live')) {
      this.element.setAttribute('aria-live', 'polite');
    }

    // auto-resize is deprecated and will be removed per deprecation schedule
    // It will relaunched under a new attribute (resizable-children) soon.
    // please see https://github.com/ampproject/amphtml/issues/18849
    if (this.element.hasAttribute('auto-resize')) {
      user().warn(
        TAG,
        'auto-resize attribute is deprecated and its behavior' +
          ' is disabled. This feature will be relaunched under a new name' +
          ' soon. Please see https://github.com/ampproject/amphtml/issues/18849'
      );
    }

    // Override default attributes used for setDOM customization.
    setDOM['KEY'] = DIFF_KEY;
    setDOM['IGNORE'] = DIFF_IGNORE;

    Services.bindForDocOrNull(this.element).then(bind => {
      this.bind_ = bind;
    });
  }

  /** @override */
  reconstructWhenReparented() {
    return false;
  }

  /** @override */
  layoutCallback() {
    this.layoutCompleted_ = true;

    // If a placeholder exists and it's taller than amp-list, attempt a resize.
    const placeholder = this.getPlaceholder();
    if (placeholder) {
      this.attemptToFit_(placeholder);
    }

    this.viewport_.onResize(() => {
      this.maybeResizeListToFitItems_();
    });

    if (this.loadMoreEnabled_) {
      this.initializeLoadMoreElements_();
    }

    return this.fetchList_();
  }

  /**
   * @return {!Promise}
   * @private
   */
  initializeLoadMoreElements_() {
    return this.mutateElement(() => {
      this.getLoadMoreService_().initializeLoadMore();
      const overflowElement = this.getOverflowElement();
      if (overflowElement) {
        toggle(overflowElement, false);
      }
      this.element.warnOnMissingOverflow = false;
    }).then(() => {
      this.adjustContainerForLoadMoreButton_();
      listen(
        this.getLoadMoreService_().getLoadMoreFailedClickable(),
        'click',
        () =>
          this.loadMoreCallback_(/*opt_reload*/ true, /*opt_fromClick*/ true)
      );
      listen(
        this.getLoadMoreService_().getLoadMoreButtonClickable(),
        'click',
        () =>
          this.loadMoreCallback_(/*opt_reload*/ false, /*opt_fromClick*/ true)
      );
    });
  }

  /**
   * @private
   */
  maybeResizeListToFitItems_() {
    if (this.loadMoreEnabled_) {
      this.attemptToFitLoadMore_(dev().assertElement(this.container_));
    } else {
      this.attemptToFit_(dev().assertElement(this.container_));
    }
  }

  /**
   * @return {!LoadMoreService}
   * @private
   */
  getLoadMoreService_() {
    if (!this.loadMoreService_) {
      this.loadMoreService_ = new LoadMoreService(this.element);
    }
    return this.loadMoreService_;
  }

  /**
   * This function is called at layout time if the amp-list has the
   * load-more attribute. This increases the height of the amp-list by
   * the height of the load-more button and forces the contents to allow
   * space for the button.
   * @private
   * @return {!Promise}
   */
  adjustContainerForLoadMoreButton_() {
    let buttonHeight;
    let listHeight;
    return this.measureMutateElement(
      /* measurer */ () => {
        buttonHeight = this.getLoadMoreService_().getLoadMoreButton()
          ./*OK*/ offsetHeight;
        listHeight = this.element./*OK*/ offsetHeight;
      },
      /* mutator */ () => {
        setStyles(dev().assertElement(this.container_), {
          'max-height': `calc(100% - ${px(buttonHeight)})`,
        });
        this.element./*OK*/ changeSize(listHeight + buttonHeight);
      }
    );
  }

  /** @override */
  mutatedAttributesCallback(mutations) {
    dev().info(TAG, 'mutate:', this.element, mutations);
    let promise;

    /**
     * @param {!Array|!Object} data
     * @return {!Promise}
     */
    const renderLocalData = data => {
      // Remove the 'src' now that local data is used to render the list.
      this.element.setAttribute('src', '');
      const array = /** @type {!Array} */ (isArray(data) ? data : [data]);
      this.resetIfNecessary_(/* isFetch */ false);
      return this.scheduleRender_(array, /* append */ false);
    };

    const src = mutations['src'];
    const state = /** @type {!JsonObject} */ (mutations)['state'];
    if (src !== undefined) {
      if (typeof src === 'string') {
        // Defer to fetch in layoutCallback() before first layout.
        if (this.layoutCompleted_) {
          this.resetIfNecessary_();
          promise = this.fetchList_();
        }
      } else if (typeof src === 'object') {
        promise = renderLocalData(src);
      } else {
        this.user().error(TAG, 'Unexpected "src" type: ' + src);
      }
    } else if (state !== undefined) {
      user().error(TAG, '[state] is deprecated, please use [src] instead.');
      promise = renderLocalData(state);
    }

    const isLayoutContainer = mutations['is-layout-container'];
    if (isLayoutContainer) {
      this.changeToLayoutContainer_();
    }

    // Only return the promise for easier testing.
    if (getMode().test) {
      return promise;
    }
  }

  /**
   * amp-list reuses the loading indicator when the list is fetched again via
   * bind mutation or refresh action
   * @override
   */
  isLoadingReused() {
    return this.element.hasAttribute('reset-on-refresh');
  }

  /**
   * Creates and returns <div> that contains the template-rendered children.
   * @return {!Element}
   * @private
   */
  createContainer_() {
    const container = this.win.document.createElement('div');
    container.setAttribute('role', 'list');
    // In the load-more case, we allow the container to be height auto
    // in order to reasonably make space for the load-more button and
    // load-more related UI elements underneath.
    if (!this.loadMoreEnabled_) {
      this.applyFillContent(container, true);
    }
    return container;
  }

  /**
   * Adds template-rendered `elements` as children to `container`.
   * @param {!Array<!Node>} elements
   * @param {!Element} container
   * @private
   */
  addElementsToContainer_(elements, container) {
    elements.forEach(element => {
      if (!element.hasAttribute('role')) {
        element.setAttribute('role', 'listitem');
      }
      if (
        !element.hasAttribute('tabindex') &&
        !this.isTabbable_(dev().assertElement(element))
      ) {
        element.setAttribute('tabindex', '0');
      }
      container.appendChild(element);
    });
  }

  /**
   * Wraps `toggleFallback()`. Must be called in a mutate context.
   * @param {boolean} show
   * @private
   */
  toggleFallback_(show) {
    // Early-out if toggling would be a no-op.
    if (!show && !this.fallbackDisplayed_) {
      return;
    }
    this.toggleFallback(show);
    this.fallbackDisplayed_ = show;
  }

  /**
   * Removes any previously rendered children and displays placeholder, loading
   * indicator, etc. depending on the value of `reset-on-refresh` attribute.
   *
   *     <amp-list reset-on-refresh="fetch|always">
   *
   * - "fetch": Reset only on network requests.
   * - "always": Reset on network request OR rendering with local data.
   *
   * Default is "fetch" if no value is specified (boolean attribute).
   *
   * @param {boolean=} isFetch
   */
  resetIfNecessary_(isFetch = true) {
    if (
      (isFetch && this.element.hasAttribute('reset-on-refresh')) ||
      this.element.getAttribute('reset-on-refresh') === 'always'
    ) {
      // Placeholder and loading don't need a mutate context.
      this.togglePlaceholder(true);
      this.toggleLoading(true, /* opt_force */ true);
      this.mutateElement(() => {
        this.toggleFallback_(false);
        // Clean up bindings in children before removing them from DOM.
        if (this.bind_) {
          const removed = toArray(this.container_.children);
          this.bind_.rescan(/* added */ [], removed, {
            'fast': true,
            'update': false,
          });
        }
        removeChildren(dev().assertElement(this.container_));
      });
    }
  }

  /**
   * Request list data from `src` and return a promise that resolves when
   * the list has been populated with rendered list items. If the viewer is
   * capable of rendering the templates, then the fetching of the list and
   * transformation of the template is handled by the viewer.
   * @param {boolean=} opt_append
   * @param {boolean=} opt_refresh
   * @return {!Promise}
   * @private
   */
  fetchList_(opt_append = false, opt_refresh = false) {
    if (!this.element.getAttribute('src')) {
      return Promise.resolve();
    }
    let fetch;
    if (this.ssrTemplateHelper_.isSupported()) {
      fetch = this.ssrTemplate_(opt_refresh);
    } else {
      const itemsExpr = this.element.getAttribute('items') || 'items';
      fetch = this.prepareAndSendFetch_(opt_refresh).then(data => {
        let items = data;
        if (itemsExpr != '.') {
          items = getValueForExpr(/**@type {!JsonObject}*/ (data), itemsExpr);
        }
        userAssert(
          typeof items !== 'undefined',
          'Response must contain an array or object at "%s". %s',
          itemsExpr,
          this.element
        );
        if (this.element.hasAttribute('single-item') && !isArray(items)) {
          items = [items];
        }
        items = user().assertArray(items);
        if (this.element.hasAttribute('max-items')) {
          items = this.truncateToMaxLen_(items);
        }
        if (this.loadMoreEnabled_) {
          this.updateLoadMoreSrc_(/** @type {!JsonObject} */ (data));
        }
        return this.scheduleRender_(items, opt_append, /* opt_payload */ data);
      });
    }

    return fetch.catch(error => {
      const event = error
        ? createCustomEvent(
            this.win,
            `${TAG}.error`,
            dict({'response': error.response})
          )
        : null;
      const actions = Services.actionServiceForDoc(this.element);
      actions.trigger(this.element, 'fetch-error', event, ActionTrust.LOW);

      if (opt_append) {
        throw error;
      }
      this.showFallbackOrThrow_(error);
    });
  }

  /**
   * @param {!Array<?JsonObject>} items
   * @return {!Array<?JsonObject>}
   * @private
   */
  truncateToMaxLen_(items) {
    const maxLen = parseInt(this.element.getAttribute('max-items'), 10);
    if (maxLen < items.length) {
      items = items.slice(0, maxLen);
    }
    return items;
  }

  /**
   * @param {!JsonObject} data
   * @private
   */
  updateLoadMoreSrc_(data) {
    const nextExpr =
      this.element.getAttribute('load-more-bookmark') || 'load-more-src';
    this.loadMoreSrc_ = /** @type {string} */ (getValueForExpr(data, nextExpr));
  }

  /**
   * Proxies the template rendering to the viewer.
   * @param {boolean} refresh
   * @return {!Promise}
   */
  ssrTemplate_(refresh) {
    let request;
    // Construct the fetch init data that would be called by the viewer
    // passed in as the 'originalRequest'.
    return requestForBatchFetch(this.element, this.getPolicy_(), refresh)
      .then(r => {
        request = r;

        request.xhrUrl = setupInput(this.win, request.xhrUrl, request.fetchOpt);
        request.fetchOpt = setupAMPCors(
          this.win,
          request.xhrUrl,
          request.fetchOpt
        );
        setupJsonFetchInit(r.fetchOpt);

        const attributes = dict({
          'ampListAttributes': {
            'items': this.element.getAttribute('items') || 'items',
            'singleItem': this.element.hasAttribute('single-item'),
            'maxItems': this.element.getAttribute('max-items'),
          },
        });
        return this.ssrTemplateHelper_.fetchAndRenderTemplate(
          this.element,
          request,
          /* opt_templates */ null,
          attributes
        );
      })
      .then(
        response => {
          userAssert(
            response && typeof response['html'] === 'string',
            'Expected response with format {html: <string>}. Received: ',
            response
          );
          request.fetchOpt.responseType = 'application/json';
          return response;
        },
        error => {
          throw user().createError('Error proxying amp-list templates', error);
        }
      )
      .then(data => this.scheduleRender_(data, /* append */ false));
  }

  /**
   * Schedules a fetch result to be rendered in the near future.
   * @param {!Array|!JsonObject|undefined} data
   * @param {boolean=} opt_append
   * @param {JsonObject|Array<JsonObject>=} opt_payload
   * @return {!Promise}
   * @private
   */
  scheduleRender_(data, opt_append, opt_payload) {
    const deferred = new Deferred();
    const {promise, resolve: resolver, reject: rejecter} = deferred;

    // If there's nothing currently being rendered, schedule a render pass.
    if (!this.renderItems_) {
      this.renderPass_.schedule();
    }

    this.renderItems_ = /** @type {?RenderItems} */ ({
      data,
      resolver,
      rejecter,
      append: opt_append,
      payload: opt_payload,
    });

    if (this.renderedItems_ && opt_append) {
      this.renderItems_.payload =
        /** @type {(?JsonObject|Array<JsonObject>)} */ (opt_payload || {});
    }

    return promise;
  }

  /**
   * Renders the items stored in `this.renderItems_`. If its value changes
   * by the time render completes, schedules another render pass.
   * @private
   */
  doRenderPass_() {
    const current = this.renderItems_;

    devAssert(current && current.data, 'Nothing to render.');
    const scheduleNextPass = () => {
      // If there's a new `renderItems_`, schedule it for render.
      if (this.renderItems_ !== current) {
        this.renderPass_.schedule(1); // Allow paint frame before next render.
      } else {
        this.renderedItems_ = /** @type {?Array} */ (this.renderItems_.data);
        this.renderItems_ = null;
      }
    };
    const onFulfilledCallback = () => {
      scheduleNextPass();
      current.resolver();
    };
    const onRejectedCallback = () => {
      scheduleNextPass();
      current.rejecter();
    };
    const isSSR = this.ssrTemplateHelper_.isSupported();
    let renderPromise = this.ssrTemplateHelper_
      .renderTemplate(this.element, current.data)
      .then(result => this.updateBindings_(result, current.append))
      .then(elements => this.render_(elements, current.append));
    if (!isSSR) {
      const payload = /** @type {!JsonObject} */ (current.payload);
      renderPromise = renderPromise
        .then(() => this.maybeRenderLoadMoreTemplates_(payload))
        .then(() => this.maybeSetLoadMore_());
    }
    renderPromise.then(onFulfilledCallback, onRejectedCallback);
  }

  /**
   * @param {!JsonObject} data
   * @return {!Promise}
   * @private
   */
  maybeRenderLoadMoreTemplates_(data) {
    if (this.loadMoreEnabled_) {
      const promises = [];
      promises.push(
        this.maybeRenderLoadMoreElement_(
          this.getLoadMoreService_().getLoadMoreButton(),
          data
        )
      );
      promises.push(
        this.maybeRenderLoadMoreElement_(
          this.getLoadMoreService_().getLoadMoreEndElement(),
          data
        )
      );
      return Promise.all(promises);
    } else {
      return Promise.resolve();
    }
  }

  /**
   * @param {?Element} elem
   * @param {!JsonObject} data
   * @return {!Promise}
   * @private
   */
  maybeRenderLoadMoreElement_(elem, data) {
    if (elem && this.templates_.hasTemplate(elem)) {
      return this.templates_
        .findAndRenderTemplate(elem, data)
        .then(newContents => {
          return this.mutateElement(() => {
            removeChildren(dev().assertElement(elem));
            elem.appendChild(newContents);
          });
        });
    }
    return Promise.resolve();
  }

  /**
   * Scans for, evaluates and applies any bindings in the given elements.
   * Ensures that rendered content is up-to-date with the latest bindable state.
   * Can be skipped by setting binding="no" or binding="refresh" attribute.
   * @param {!Array<!Element>|!Element} elementOrElements
   * @param {boolean} append
   * @return {!Promise<!Array<!Element>>}
   * @private
   */
  updateBindings_(elementOrElements, append) {
    const elements = /** @type {!Array<!Element>} */ (isArray(elementOrElements)
      ? elementOrElements
      : [elementOrElements]);

    // binding=no: Always skip render-blocking update.
    const binding = this.element.getAttribute('binding');
    if (binding === 'no') {
      return Promise.resolve(elements);
    }

    // Early out if elements contain no bindings.
    const hasBindings = elements.some(
      el =>
        el.hasAttribute('i-amphtml-binding') ||
        !!el.querySelector('[i-amphtml-binding]')
    );
    if (!hasBindings) {
      return Promise.resolve(elements);
    }

    /**
     * @param {!../../../extensions/amp-bind/0.1/bind-impl.Bind} bind
     * @return {!Promise<!Array<!Element>>}
     */
    const updateWith = bind => {
      const removedElements = append ? [] : [this.container_];
      // Forward elements to chained promise on success or failure.
      return bind
        .rescan(elements, removedElements, {'fast': true, 'update': true})
        .then(() => elements, () => elements);
    };

    // binding=refresh: Only do render-blocking update after initial render.
    if (binding === 'refresh') {
      // Bind service must be available after first mutation, so don't
      // wait on the async service getter.
      if (this.bind_ && this.bind_.signals().get('FIRST_MUTATE')) {
        return updateWith(this.bind_);
      } else {
        // On initial render, do a non-blocking scan and don't update.
        Services.bindForDocOrNull(this.element).then(bind => {
          if (bind) {
            bind.rescan(elements, [], {'fast': true, 'update': false});
          }
        });
        return Promise.resolve(elements);
      }
    }
    // binding=always (default): Wait for amp-bind to download and always
    // do render-blocking update.
    return Services.bindForDocOrNull(this.element).then(bind => {
      if (bind) {
        return updateWith(bind);
      } else {
        return Promise.resolve(elements);
      }
    });
  }

  /**
   * @param {!Array<!Element>} elements
   * @param {boolean=} opt_append
   * @return {!Promise}
   * @private
   */
  render_(elements, opt_append = false) {
    dev().info(TAG, 'render:', this.element, elements);
    const container = dev().assertElement(this.container_);

    return this.mutateElement(() => {
      this.hideFallbackAndPlaceholder_();

      if (this.element.hasAttribute('diffable') && container.hasChildNodes()) {
        this.diff_(container, elements);
      } else {
        if (!opt_append) {
          removeChildren(container);
        }
        this.addElementsToContainer_(elements, container);
      }

      const event = createCustomEvent(
        this.win,
        AmpEvents.DOM_UPDATE,
        /* detail */ null,
        {bubbles: true}
      );
      this.container_.dispatchEvent(event);

      // Now that new contents have been rendered, clear pending size requests
      // from previous calls to attemptToFit_(). Rejected size requests are
      // saved as "pending" and are fulfilled later on 'focus' event.
      // See resources-impl.checkPendingChangeSize_().
      const r = this.element.getResources().getResourceForElement(this.element);
      r.resetPendingChangeSize();

      this.maybeResizeListToFitItems_();
    });
  }

  /**
   * Updates `this.container_` by DOM diffing its children against `elements`.
   * @param {!Element} container
   * @param {!Array<!Element>} elements
   * @private
   */
  diff_(container, elements) {
    const newContainer = this.createContainer_();
    this.addElementsToContainer_(elements, newContainer);

    // Typically, diff-marking elements happens during template sanitization.
    // This obviously doesn't apply to initial content, so we mark them manually
    // here to enable diffing in the first render.
    if (this.hasInitialContent_) {
      this.markContainerForDiffing_(container);
    }

    // setDOM does in-place DOM diffing for all non-AMP elements.
    const ignored = setDOM(container, newContainer);

    // Manually process ignored (AMP) elements.
    for (let i = 0; i < ignored.length; i += 2) {
      const before = dev().assertElement(ignored[i]);
      const after = dev().assertElement(ignored[i + 1]);
      this.manuallyDiffElement_(before, after);
    }
  }

  /**
   * @param {!Element} container
   * @private
   */
  markContainerForDiffing_(container) {
    // amp-mustache starts at 1 and increments, so start at -1 and decrement
    // to guarantee uniqueness.
    let key = -1;
    // (1) AMP elements and (2) elements with bindings need diff marking.
    // But, we only need to do (1) here because bindings in initial content
    // are inert by design (as are bindings in placeholder content).
    const elements = container.querySelectorAll('.i-amphtml-element');
    elements.forEach(element => {
      markElementForDiffing(element, () => String(key--));
    });
  }

  /**
   * @param {!Element} before
   * @param {!Element} after
   * @private
   */
  manuallyDiffElement_(before, after) {
    devAssert(before.nodeName == after.nodeName, 'Mismatched nodeName.');
    const replacementAttrs = DIFFABLE_AMP_ELEMENTS[before.nodeName];
    if (!replacementAttrs) {
      return;
    }
    const shouldReplace = replacementAttrs.some(
      attr => before.getAttribute(attr) !== after.getAttribute(attr)
    );
    // Use the new element if there's a mismatched attribute value.
    if (shouldReplace) {
      before.parentElement.replaceChild(after, before);
    } else {
      // TODO(#23470): Support more attributes to manually diff by calling
      // mutatedAttributesCallback() and changeSize().

      // Add new classes.
      for (let i = 0; i < after.classList.length; i++) {
        before.classList.add(after.classList[i]);
      }
      // Remove missing, non-internal classes.
      for (let i = 0; i < before.classList.length; i++) {
        const c = before.classList[i];
        if (!startsWith(c, 'i-amphtml-') && !after.classList.contains(c)) {
          before.classList.remove(c);
        }
      }
      // Concatenate instead of overwrite [style] since width/height are set
      // by AMP's layout engine.
      if (after.hasAttribute('style')) {
        const afterStyle = after.getAttribute('style');
        before.setAttribute(
          'style',
          `${before.getAttribute('style') || ''};${afterStyle}`
        );
      }
    }
  }

  /**
   * Attempts to change the height of the amp-list to fit a target child.
   *
   * If the target's height is greater than the amp-list's height, attempt
   * to change the amp-list's height to fit the target.
   *
   * @param {!Element} target
   * @private
   */
  attemptToFit_(target) {
    if (this.element.getAttribute('layout') == Layout.CONTAINER) {
      return;
    }
    this.measureElement(() => {
      const targetHeight = target./*OK*/ scrollHeight;
      const height = this.element./*OK*/ offsetHeight;
      if (targetHeight > height) {
        this.attemptChangeHeight(targetHeight).catch(() => {});
      }
    });
  }

  /**
   *
   * @param {!Element} target
   * @private
   */
  attemptToFitLoadMore_(target) {
    const element = !!this.loadMoreSrc_
      ? this.getLoadMoreService_().getLoadMoreButton()
      : this.getLoadMoreService_().getLoadMoreEndElement();
    this.attemptToFitLoadMoreElement_(element, target);
  }

  /**
   * @param {?Element} element
   * @param {!Element} target
   * @private
   */
  attemptToFitLoadMoreElement_(element, target) {
    if (this.element.getAttribute('layout') == Layout.CONTAINER) {
      return;
    }
    this.measureElement(() => {
      const targetHeight = target./*OK*/ scrollHeight;
      const height = this.element./*OK*/ offsetHeight;
      const loadMoreHeight = element ? element./*OK*/ offsetHeight : 0;
      if (targetHeight + loadMoreHeight > height) {
        this.attemptChangeHeight(targetHeight + loadMoreHeight)
          .then(() => {
            this.resizeFailed_ = false;
            // If there were not enough items to fill the list, consider
            // automatically loading more if load-more="auto" is enabled
            if (this.element.getAttribute('load-more') === 'auto') {
              this.maybeLoadMoreItems_();
            }
            setStyles(dev().assertElement(this.container_), {
              'max-height': '',
            });
          })
          .catch(() => {
            this.resizeFailed_ = true;
            this.adjustContainerForLoadMoreButton_();
          });
      }
    });
  }

  /**
   * Undoes previous size-defined layout, must be called in mutation context.
   * @param {string} layoutString
   * @see src/layout.js
   */
  undoLayout_(layoutString) {
    const layout = parseLayout(layoutString);
    const layoutClass = getLayoutClass(devAssert(layout));
    this.element.classList.remove(layoutClass, 'i-amphtml-layout-size-defined');

    // TODO(amphtml): Remove [width] and [height] attributes too?
    if (
      [
        Layout.FIXED,
        Layout.FLEX_ITEM,
        Layout.FLUID,
        Layout.INTRINSIC,
        Layout.RESPONSIVE,
      ].includes(layout)
    ) {
      setStyles(this.element, {width: '', height: ''});
    } else if (layout == Layout.FIXED_HEIGHT) {
      setStyles(this.element, {height: ''});
    }

    // The changeSize() call removes the sizer element.
    this.element./*OK*/ changeSize();
  }

  /**
   * Converts the amp-list to de facto layout container. Called in mutate
   * context.
   * @return {!Promise}
   * @private
   */
  changeToLayoutContainer_() {
    const previousLayout = this.element.getAttribute('i-amphtml-layout');
    // If we have already changed to layout container, no need to run again.
    if (previousLayout == Layout.CONTAINER) {
      return Promise.resolve();
    }
    return this.mutateElement(() => {
      this.undoLayout_(previousLayout);
      this.container_.classList.remove(
        'i-amphtml-fill-content',
        'i-amphtml-replaced-content'
      );
      // The overflow element is generally hidden with visibility hidden,
      // but after changing to layout container, this causes an undesirable
      // empty white space so we hide it with "display: none" instead.
      const overflowElement = this.getOverflowElement();
      if (overflowElement) {
        toggle(overflowElement, false);
      }
      this.element.setAttribute('layout', 'container');
      this.element.setAttribute('i-amphtml-layout', 'container');
      this.element.classList.add('i-amphtml-layout-container');
    });
  }

  /**
   * @return {!Promise}
   * @private
   */
  maybeSetLoadMore_() {
    if (this.loadMoreEnabled_) {
      return this.setLoadMore_();
    }
    return Promise.resolve();
  }

  /**
   * @return {!Promise}
   * @private
   */
  setLoadMore_() {
    if (this.loadMoreSrc_) {
      const autoLoad = this.element.getAttribute('load-more') === 'auto';
      if (autoLoad) {
        this.setupLoadMoreAuto_();
      }
      return this.mutateElement(() => {
        this.getLoadMoreService_().toggleLoadMoreLoading(false);
        // Set back to visible because there are actually more elements
        // to load. See comment in initializeLoadMoreButton_ for context.
        setStyles(this.getLoadMoreService_().getLoadMoreButton(), {
          visibility: '',
        });
      });
    } else {
      return this.mutateElement(() =>
        this.getLoadMoreService_().setLoadMoreEnded()
      );
    }
  }

  /**
   * Called when 3 viewports above bottom of automatic load-more list, or
   * manually on clicking the load-more-button element. Sets the amp-list
   * src to the bookmarked src and fetches data from it.
   * @param {boolean=} opt_reload
   * @param {boolean=} opt_fromClick
   * @return {!Promise}
   * @private
   */
  loadMoreCallback_(opt_reload = false, opt_fromClick = false) {
    if (!!this.loadMoreSrc_) {
      this.element.setAttribute('src', this.loadMoreSrc_);
      // Clear url to avoid repeated fetches from same url
      this.loadMoreSrc_ = null;
    } else if (!opt_reload) {
      // Nothing more to load or previous fetch still inflight
      return Promise.resolve();
    }
    const container = dev().assertElement(this.container_);
    const lastTabbableChild = this.lastTabbableChild_(container);
    this.mutateElement(() => {
      this.getLoadMoreService_().toggleLoadMoreLoading(true);
    });
    return this.fetchList_(/* opt_append */ true)
      .then(() => {
        return this.mutateElement(() => {
          if (this.loadMoreSrc_) {
            this.getLoadMoreService_().toggleLoadMoreLoading(false);
            if (lastTabbableChild && opt_fromClick) {
              tryFocus(lastTabbableChild);
            }
          } else {
            this.getLoadMoreService_().setLoadMoreEnded();
          }
        });
      })
      .then(() => {
        // Necessary since load-more elements are toggled in the above block
        this.attemptToFitLoadMore_(dev().assertElement(this.container_));
      })
      .catch(() => {
        this.handleLoadMoreFailed_();
      });
  }

  /**
   * @private
   */
  handleLoadMoreFailed_() {
    this.mutateElement(() =>
      this.getLoadMoreService_().setLoadMoreFailed()
    ).then(() => {
      this.attemptToFitLoadMoreElement_(
        this.getLoadMoreService_().getLoadMoreFailedElement(),
        dev().assertElement(this.container_)
      );
    });
  }

  /**
   * @param {boolean=} opt_refresh
   * @param {string=} token
   * @return {!Promise<!JsonObject|!Array<JsonObject>>}
   * @private
   */
  fetch_(opt_refresh = false, token = undefined) {
    return batchFetchJsonFor(
      this.getAmpDoc(),
      this.element,
      '.',
      this.getPolicy_(),
      opt_refresh,
      token
    );
  }

  /**
   * @private
   */
  setupLoadMoreAuto_() {
    if (!this.unlistenAutoLoadMore_) {
      this.unlistenAutoLoadMore_ = this.viewport_.onChanged(() =>
        this.maybeLoadMoreItems_()
      );
    }
  }

  /**
   * If the bottom of the list is within three viewports of the current
   * viewport, then load more items.
   * @private
   */
  maybeLoadMoreItems_() {
    if (this.resizeFailed_) {
      return;
    }
    const endoOfListMarker = this.container_.lastChild || this.container_;

    this.viewport_
      .getClientRectAsync(dev().assertElement(endoOfListMarker))
      .then(positionRect => {
        const viewportHeight = this.viewport_.getHeight();
        if (3 * viewportHeight > positionRect.bottom) {
          return this.loadMoreCallback_();
        }
      });
  }

  /**
   * @param {boolean=} opt_refresh
   * @return {!Promise<!JsonObject|!Array<JsonObject>>}
   * @private
   */
  prepareAndSendFetch_(opt_refresh = false) {
    return getViewerAuthTokenIfAvailable(this.element).then(token =>
      this.fetch_(opt_refresh, token)
    );
  }

  /**
   * @return {!UrlReplacementPolicy}
   */
  getPolicy_() {
    const src = this.element.getAttribute('src');
    // Require opt-in for URL variable replacements on CORS fetches triggered
    // by [src] mutation. @see spec/amp-var-substitutions.md
    let policy = UrlReplacementPolicy.OPT_IN;
    if (
      src == this.initialSrc_ ||
      getSourceOrigin(src) == getSourceOrigin(this.getAmpDoc().win.location)
    ) {
      policy = UrlReplacementPolicy.ALL;
    }
    return policy;
  }

  /**
   * Must be called in mutate context.
   * @private
   */
  hideFallbackAndPlaceholder_() {
    this.element.classList.remove('i-amphtml-list-fetch-error');
    this.toggleLoading(false);
    if (this.getFallback()) {
      this.toggleFallback_(false);
    }
    this.togglePlaceholder(false);
  }

  /**
   * @param {*=} error
   * @throws {!Error} If fallback element is not present.
   * @private
   */
  showFallbackOrThrow_(error) {
    this.element.classList.add('i-amphtml-list-fetch-error');
    // Displaying [fetch-error] may offset initial content, so resize to fit.
    if (childElementByAttr(this.element, 'fetch-error')) {
      // Note that we're measuring against the element instead of the container.
      this.attemptToFit_(this.element);
    }
    this.toggleLoading(false);
    if (this.getFallback()) {
      this.toggleFallback_(true);
      this.togglePlaceholder(false);
    } else {
      throw error;
    }
  }

  /**
   * @param {!Element} element
   * @return {?Element}
   * @private
   */
  lastTabbableChild_(element) {
    const allTabbableChildren = scopedQuerySelectorAll(
      element,
      TABBABLE_ELEMENTS_QUERY
    );
    return allTabbableChildren
      ? allTabbableChildren[allTabbableChildren.length - 1]
      : null;
  }

  /**
   * @param {!Element} element
   * @return {?Element}
   * @private
   */
  firstTabbableChild_(element) {
    return scopedQuerySelector(element, TABBABLE_ELEMENTS_QUERY);
  }

  /**
   * @param {!Element} element
   * @return {boolean}
   * @private
   */
  isTabbable_(element) {
    return (
      matches(element, TABBABLE_ELEMENTS_QUERY) ||
      !!this.firstTabbableChild_(element)
    );
  }
}

AMP.extension(TAG, '0.1', AMP => {
  AMP.registerElement(TAG, AmpList, CSS);
});<|MERGE_RESOLUTION|>--- conflicted
+++ resolved
@@ -41,16 +41,11 @@
 } from '../../../src/batched-json';
 import {
   childElementByAttr,
-<<<<<<< HEAD
   matches,
   removeChildren,
   scopedQuerySelector,
   scopedQuerySelectorAll,
   tryFocus,
-=======
-  removeChildren,
-  scopedQuerySelector,
->>>>>>> 10ce0d3f
 } from '../../../src/dom';
 import {createCustomEvent, listen} from '../../../src/event-helper';
 import {dev, devAssert, user, userAssert} from '../../../src/log';
@@ -72,19 +67,10 @@
 /** @const {string} */
 const TAG = 'amp-list';
 
-<<<<<<< HEAD
 /** @const {string} */
 const TABBABLE_ELEMENTS_QUERY =
   'button, a[href], input, select, textarea, [tabindex]:not([tabindex="-1"]), audio[controls], video[controls], [contenteditable]:not([contenteditable="false"])';
 
-/** @typedef {{
-  data:(?JsonObject|string|undefined|!Array),
-  resolver:!Function,
-  rejecter:!Function,
-  append:boolean,
-  payload: (?JsonObject|Array<JsonObject>),
-}} */
-=======
 /**
  * @typedef {{
  *   data:(?JsonObject|string|undefined|!Array),
@@ -94,7 +80,6 @@
  *   payload: (?JsonObject|Array<JsonObject>)
  * }}
  */
->>>>>>> 10ce0d3f
 export let RenderItems;
 
 /**
