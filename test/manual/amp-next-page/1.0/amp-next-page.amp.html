--- conflicted
+++ resolved
@@ -340,7 +340,6 @@
   <meta name="apple-itunes-app" content="app-id=828256236, app-argument=medium://p/cb7f223fad86">
   <link rel="manifest" href="medium-manifest.json">
 </head>
-<<<<<<< HEAD
 <body>
   <amp-analytics>
     <script type="application/json">
@@ -360,309 +359,7 @@
           "scrollSpec": {
             "verticalBoundaries": [0, 10, 20, 30, 40, 50, 60, 70, 80, 90, 100],
             "horizontalBoundaries": [90],
-            "ignoreResize": true
-=======
-  <body>
-  <amp-analytics>
-      <script type="application/json">
-      {
-        "requests": {
-          "scroll": "https://host-page/${eventId}/${eventLabel}/${account}",
-          "pageview": "https://host-page/${canonicalUrl}/${title}/${account}",
-          "imageview": "https://host-page/image-view/?initialScrollDepth=${initialScrollDepth}&maxScrollDepth=${maxScrollDepth}&totalTime=${totalTime}&totalVisibleTime=${totalVisibleTime}&maxContinuousVisibleTime=${maxContinuousVisibleTime}&minVisiblePercentage=${minVisiblePercentage}&maxVisiblePercentage=${maxVisiblePercentage}&firstVisibleTime=${firstVisibleTime}"
-        },
-        "vars": {
-          "account": "ABC123"
-        },
-        "triggers": {
-          "scrollPings": {
-            "on": "scroll",
-            "request": "scroll",
-            "scrollSpec": {
-              "verticalBoundaries": [0, 10, 20, 30, 40, 50, 60, 70, 80, 90, 100],
-              "horizontalBoundaries": [90],
-              "useInitialPageSize": true
-            },
-            "vars": {
-              "eventId": "scroll",
-              "eventLabel": "${verticalScrollBoundary}"
-            }
-          },
-          "trackPageview": {
-            "on": "visible",
-            "request": "pageview",
-            "vars": {
-              "eventCategory": "${canonicalUrl}",
-              "eventAction": "view"
-            }
-          },
-          "image_viewed": {
-            "on": "visible",
-            "request": ["imageview"],
-            "selector": "#target1",
-            "visibilitySpec": {
-              "visiblePercentageMin": "0",
-              "repeat": true
-            }
-          }  
-        }
-      }
-      </script>
-    </amp-analytics>          
-    <div class="content">
-      <h2>Host page</h2>
-      <p>
-        Lorem ipsum dolor sit amet, consectetur adipiscing elit. Aenean vitae
-        libero porta nulla iaculis viverra. Vestibulum consectetur scelerisque
-        varius. Nam pulvinar dui a tortor hendrerit, id iaculis elit auctor. Nam
-        dapibus felis in gravida ornare. Nulla varius id mauris sed venenatis. Sed
-        turpis ex, aliquet nec fermentum eget, sollicitudin non est. Suspendisse
-        tincidunt ornare tortor, at vehicula orci aliquam a. Aliquam eleifend odio
-        quis quam dignissim posuere. Proin ac dolor rhoncus, consectetur ipsum
-        non, dictum est. Nam sollicitudin est eu est aliquet eleifend. Duis
-        condimentum, nisl eu finibus auctor, lectus odio fringilla nisi, quis
-        cursus libero magna imperdiet purus. In condimentum vehicula est, nec
-        varius est suscipit vitae. Maecenas ut sapien diam. Vivamus viverra nisl
-        at quam pellentesque posuere. Cras ut nibh non arcu dignissim elementum.
-      </p>
-
-      <amp-img id="target1" layout=responsive width=1600 height=900 src="https://picsum.photos/1600/900?image=981"></amp-img>
-
-      <p>
-        Vestibulum a nisi est. Fusce consequat iaculis vehicula. Aliquam luctus
-        nunc risus, ut congue augue tristique nec. In venenatis aliquam tristique.
-        Integer eleifend diam vel nunc porttitor sollicitudin. Aliquam quis
-        ullamcorper tortor. Morbi et dui vitae elit finibus sodales. Donec
-        pharetra tincidunt neque, eget sagittis nisi sodales vel. Duis elit massa,
-        malesuada a rhoncus sed, bibendum nec velit. Duis iaculis magna suscipit
-        felis fermentum accumsan. Nunc venenatis pellentesque magna at tincidunt.
-        Mauris nec placerat augue, eu auctor elit. Class aptent taciti sociosqu ad
-        litora torquent per conubia nostra, per inceptos himenaeos. Vestibulum
-        pretium ligula diam, a eleifend lectus porttitor non. Integer vitae tempus
-        enim, non pellentesque sem. Nam non sem lacinia, lacinia nisi non,
-        consectetur enim.
-      </p>
-      <p>
-        Maecenas sed quam nec dolor rhoncus rutrum ut non mauris. Pellentesque
-        ante dolor, pretium quis enim eu, condimentum volutpat augue. Donec nulla
-        nisl, ullamcorper et hendrerit vel, sagittis sit amet ex. Mauris a enim in
-        sem feugiat mollis in eu lorem. Quisque finibus a diam ut facilisis. Sed
-        ultricies massa ut urna dapibus semper. Integer id nunc dictum, luctus
-        ligula eu, bibendum ex. Etiam tincidunt sapien ut lorem pharetra feugiat.
-        Aliquam erat volutpat. Sed vehicula tincidunt mauris, vitae cursus nisl.
-        Nulla imperdiet ex at venenatis dignissim.
-      </p>
-      <p>
-        Sed pretium sed ex eu varius. Praesent sapien purus, tincidunt at dolor
-        ac, porttitor fermentum enim. Morbi rhoncus quam eu lorem ultrices, vitae
-        tempor felis volutpat. Suspendisse auctor, quam quis suscipit dictum,
-        felis lectus imperdiet velit, a faucibus quam diam et risus. Etiam varius
-        in arcu sed cursus. Praesent pulvinar enim nibh, eu euismod ante pretium
-        et. Pellentesque nec vestibulum eros. Praesent nec venenatis ipsum. Duis
-        pharetra suscipit mauris quis dictum. Pellentesque sed porttitor tellus.
-        Aenean rutrum blandit est in tincidunt. Nulla ante orci, pellentesque id
-        imperdiet at, posuere quis dui. Cras fringilla lobortis lectus. Mauris
-        vitae convallis orci. Mauris sodales faucibus nulla vitae posuere.
-      </p>
-      <p>
-        Donec vehicula nisi eget metus blandit, at semper nunc porttitor.
-        Vestibulum sit amet posuere risus, at mattis nibh. Maecenas ultricies
-        scelerisque nibh et feugiat. Praesent mattis, nibh viverra consequat
-        rhoncus, turpis leo venenatis orci, vitae mollis libero magna eget massa.
-        In dapibus, metus sit amet venenatis finibus, lacus metus rhoncus massa,
-        sit amet mattis tortor massa vitae nunc. Mauris a enim sagittis,
-        condimentum tortor vitae, egestas nulla. Ut dictum laoreet sapien non
-        blandit. Etiam fermentum, magna et tincidunt maximus, ex orci sollicitudin
-        felis, ut dapibus orci ipsum quis leo. Nam accumsan tortor sit amet orci
-        gravida, eget dapibus metus dapibus. Fusce congue ultrices dignissim. Duis
-        quis metus in mi pharetra tempus. Etiam dapibus tellus vitae blandit
-        rhoncus. Fusce commodo risus id sapien ultrices vehicula.
-      </p>
-      <p>
-        Lorem ipsum dolor sit amet, consectetur adipiscing elit. Aenean vitae
-        libero porta nulla iaculis viverra. Vestibulum consectetur scelerisque
-        varius. Nam pulvinar dui a tortor hendrerit, id iaculis elit auctor. Nam
-        dapibus felis in gravida ornare. Nulla varius id mauris sed venenatis. Sed
-        turpis ex, aliquet nec fermentum eget, sollicitudin non est. Suspendisse
-        tincidunt ornare tortor, at vehicula orci aliquam a. Aliquam eleifend odio
-        quis quam dignissim posuere. Proin ac dolor rhoncus, consectetur ipsum
-        non, dictum est. Nam sollicitudin est eu est aliquet eleifend. Duis
-        condimentum, nisl eu finibus auctor, lectus odio fringilla nisi, quis
-        cursus libero magna imperdiet purus. In condimentum vehicula est, nec
-        varius est suscipit vitae. Maecenas ut sapien diam. Vivamus viverra nisl
-        at quam pellentesque posuere. Cras ut nibh non arcu dignissim elementum.
-      </p>
-      <p>
-        Vestibulum a nisi est. Fusce consequat iaculis vehicula. Aliquam luctus
-        nunc risus, ut congue augue tristique nec. In venenatis aliquam tristique.
-        Integer eleifend diam vel nunc porttitor sollicitudin. Aliquam quis
-        ullamcorper tortor. Morbi et dui vitae elit finibus sodales. Donec
-        pharetra tincidunt neque, eget sagittis nisi sodales vel. Duis elit massa,
-        malesuada a rhoncus sed, bibendum nec velit. Duis iaculis magna suscipit
-        felis fermentum accumsan. Nunc venenatis pellentesque magna at tincidunt.
-        Mauris nec placerat augue, eu auctor elit. Class aptent taciti sociosqu ad
-        litora torquent per conubia nostra, per inceptos himenaeos. Vestibulum
-        pretium ligula diam, a eleifend lectus porttitor non. Integer vitae tempus
-        enim, non pellentesque sem. Nam non sem lacinia, lacinia nisi non,
-        consectetur enim.
-      </p>
-      <p>
-        Maecenas sed quam nec dolor rhoncus rutrum ut non mauris. Pellentesque
-        ante dolor, pretium quis enim eu, condimentum volutpat augue. Donec nulla
-        nisl, ullamcorper et hendrerit vel, sagittis sit amet ex. Mauris a enim in
-        sem feugiat mollis in eu lorem. Quisque finibus a diam ut facilisis. Sed
-        ultricies massa ut urna dapibus semper. Integer id nunc dictum, luctus
-        ligula eu, bibendum ex. Etiam tincidunt sapien ut lorem pharetra feugiat.
-        Aliquam erat volutpat. Sed vehicula tincidunt mauris, vitae cursus nisl.
-        Nulla imperdiet ex at venenatis dignissim.
-      </p>
-      <p>
-        Sed pretium sed ex eu varius. Praesent sapien purus, tincidunt at dolor
-        ac, porttitor fermentum enim. Morbi rhoncus quam eu lorem ultrices, vitae
-        tempor felis volutpat. Suspendisse auctor, quam quis suscipit dictum,
-        felis lectus imperdiet velit, a faucibus quam diam et risus. Etiam varius
-        in arcu sed cursus. Praesent pulvinar enim nibh, eu euismod ante pretium
-        et. Pellentesque nec vestibulum eros. Praesent nec venenatis ipsum. Duis
-        pharetra suscipit mauris quis dictum. Pellentesque sed porttitor tellus.
-        Aenean rutrum blandit est in tincidunt. Nulla ante orci, pellentesque id
-        imperdiet at, posuere quis dui. Cras fringilla lobortis lectus. Mauris
-        vitae convallis orci. Mauris sodales faucibus nulla vitae posuere.
-      </p>
-      <p>
-        Donec vehicula nisi eget metus blandit, at semper nunc porttitor.
-        Vestibulum sit amet posuere risus, at mattis nibh. Maecenas ultricies
-        scelerisque nibh et feugiat. Praesent mattis, nibh viverra consequat
-        rhoncus, turpis leo venenatis orci, vitae mollis libero magna eget massa.
-        In dapibus, metus sit amet venenatis finibus, lacus metus rhoncus massa,
-        sit amet mattis tortor massa vitae nunc. Mauris a enim sagittis,
-        condimentum tortor vitae, egestas nulla. Ut dictum laoreet sapien non
-        blandit. Etiam fermentum, magna et tincidunt maximus, ex orci sollicitudin
-        felis, ut dapibus orci ipsum quis leo. Nam accumsan tortor sit amet orci
-        gravida, eget dapibus metus dapibus. Fusce congue ultrices dignissim. Duis
-        quis metus in mi pharetra tempus. Etiam dapibus tellus vitae blandit
-        rhoncus. Fusce commodo risus id sapien ultrices vehicula.
-      </p>
-      <p>
-        Lorem ipsum dolor sit amet, consectetur adipiscing elit. Aenean vitae
-        libero porta nulla iaculis viverra. Vestibulum consectetur scelerisque
-        varius. Nam pulvinar dui a tortor hendrerit, id iaculis elit auctor. Nam
-        dapibus felis in gravida ornare. Nulla varius id mauris sed venenatis. Sed
-        turpis ex, aliquet nec fermentum eget, sollicitudin non est. Suspendisse
-        tincidunt ornare tortor, at vehicula orci aliquam a. Aliquam eleifend odio
-        quis quam dignissim posuere. Proin ac dolor rhoncus, consectetur ipsum
-        non, dictum est. Nam sollicitudin est eu est aliquet eleifend. Duis
-        condimentum, nisl eu finibus auctor, lectus odio fringilla nisi, quis
-        cursus libero magna imperdiet purus. In condimentum vehicula est, nec
-        varius est suscipit vitae. Maecenas ut sapien diam. Vivamus viverra nisl
-        at quam pellentesque posuere. Cras ut nibh non arcu dignissim elementum.
-      </p>
-      <p>
-        Lorem ipsum dolor sit amet, consectetur adipiscing elit. Aenean vitae
-        libero porta nulla iaculis viverra. Vestibulum consectetur scelerisque
-        varius. Nam pulvinar dui a tortor hendrerit, id iaculis elit auctor. Nam
-        dapibus felis in gravida ornare. Nulla varius id mauris sed venenatis. Sed
-        turpis ex, aliquet nec fermentum eget, sollicitudin non est. Suspendisse
-        tincidunt ornare tortor, at vehicula orci aliquam a. Aliquam eleifend odio
-        quis quam dignissim posuere. Proin ac dolor rhoncus, consectetur ipsum
-        non, dictum est. Nam sollicitudin est eu est aliquet eleifend. Duis
-        condimentum, nisl eu finibus auctor, lectus odio fringilla nisi, quis
-        cursus libero magna imperdiet purus. In condimentum vehicula est, nec
-        varius est suscipit vitae. Maecenas ut sapien diam. Vivamus viverra nisl
-        at quam pellentesque posuere. Cras ut nibh non arcu dignissim elementum.
-      </p>
-      <p>
-        Vestibulum a nisi est. Fusce consequat iaculis vehicula. Aliquam luctus
-        nunc risus, ut congue augue tristique nec. In venenatis aliquam tristique.
-        Integer eleifend diam vel nunc porttitor sollicitudin. Aliquam quis
-        ullamcorper tortor. Morbi et dui vitae elit finibus sodales. Donec
-        pharetra tincidunt neque, eget sagittis nisi sodales vel. Duis elit massa,
-        malesuada a rhoncus sed, bibendum nec velit. Duis iaculis magna suscipit
-        felis fermentum accumsan. Nunc venenatis pellentesque magna at tincidunt.
-        Mauris nec placerat augue, eu auctor elit. Class aptent taciti sociosqu ad
-        litora torquent per conubia nostra, per inceptos himenaeos. Vestibulum
-        pretium ligula diam, a eleifend lectus porttitor non. Integer vitae tempus
-        enim, non pellentesque sem. Nam non sem lacinia, lacinia nisi non,
-        consectetur enim.
-      </p>
-      <p>
-        Maecenas sed quam nec dolor rhoncus rutrum ut non mauris. Pellentesque
-        ante dolor, pretium quis enim eu, condimentum volutpat augue. Donec nulla
-        nisl, ullamcorper et hendrerit vel, sagittis sit amet ex. Mauris a enim in
-        sem feugiat mollis in eu lorem. Quisque finibus a diam ut facilisis. Sed
-        ultricies massa ut urna dapibus semper. Integer id nunc dictum, luctus
-        ligula eu, bibendum ex. Etiam tincidunt sapien ut lorem pharetra feugiat.
-        Aliquam erat volutpat. Sed vehicula tincidunt mauris, vitae cursus nisl.
-        Nulla imperdiet ex at venenatis dignissim.
-      </p>
-      <p>
-        Sed pretium sed ex eu varius. Praesent sapien purus, tincidunt at dolor
-        ac, porttitor fermentum enim. Morbi rhoncus quam eu lorem ultrices, vitae
-        tempor felis volutpat. Suspendisse auctor, quam quis suscipit dictum,
-        felis lectus imperdiet velit, a faucibus quam diam et risus. Etiam varius
-        in arcu sed cursus. Praesent pulvinar enim nibh, eu euismod ante pretium
-        et. Pellentesque nec vestibulum eros. Praesent nec venenatis ipsum. Duis
-        pharetra suscipit mauris quis dictum. Pellentesque sed porttitor tellus.
-        Aenean rutrum blandit est in tincidunt. Nulla ante orci, pellentesque id
-        imperdiet at, posuere quis dui. Cras fringilla lobortis lectus. Mauris
-        vitae convallis orci. Mauris sodales faucibus nulla vitae posuere.
-      </p>
-      <p>
-        Donec vehicula nisi eget metus blandit, at semper nunc porttitor.
-        Vestibulum sit amet posuere risus, at mattis nibh. Maecenas ultricies
-        scelerisque nibh et feugiat. Praesent mattis, nibh viverra consequat
-        rhoncus, turpis leo venenatis orci, vitae mollis libero magna eget massa.
-        In dapibus, metus sit amet venenatis finibus, lacus metus rhoncus massa,
-        sit amet mattis tortor massa vitae nunc. Mauris a enim sagittis,
-        condimentum tortor vitae, egestas nulla. Ut dictum laoreet sapien non
-        blandit. Etiam fermentum, magna et tincidunt maximus, ex orci sollicitudin
-        felis, ut dapibus orci ipsum quis leo. Nam accumsan tortor sit amet orci
-        gravida, eget dapibus metus dapibus. Fusce congue ultrices dignissim. Duis
-        quis metus in mi pharetra tempus. Etiam dapibus tellus vitae blandit
-        rhoncus. Fusce commodo risus id sapien ultrices vehicula.
-      </p>
-      <p>
-        Lorem ipsum dolor sit amet, consectetur adipiscing elit. Aenean vitae
-        libero porta nulla iaculis viverra. Vestibulum consectetur scelerisque
-        varius. Nam pulvinar dui a tortor hendrerit, id iaculis elit auctor. Nam
-        dapibus felis in gravida ornare. Nulla varius id mauris sed venenatis. Sed
-        turpis ex, aliquet nec fermentum eget, sollicitudin non est. Suspendisse
-        tincidunt ornare tortor, at vehicula orci aliquam a. Aliquam eleifend odio
-        quis quam dignissim posuere. Proin ac dolor rhoncus, consectetur ipsum
-        non, dictum est. Nam sollicitudin est eu est aliquet eleifend. Duis
-        condimentum, nisl eu finibus auctor, lectus odio fringilla nisi, quis
-        cursus libero magna imperdiet purus. In condimentum vehicula est, nec
-        varius est suscipit vitae. Maecenas ut sapien diam. Vivamus viverra nisl
-        at quam pellentesque posuere. Cras ut nibh non arcu dignissim elementum.
-      </p>
-      <p>
-        Donec vehicula nisi eget metus blandit, at semper nunc porttitor.
-        Vestibulum sit amet posuere risus, at mattis nibh. Maecenas ultricies
-        scelerisque nibh et feugiat. Praesent mattis, nibh viverra consequat
-        rhoncus, turpis leo venenatis orci, vitae mollis libero magna eget massa.
-        In dapibus, metus sit amet venenatis finibus, lacus metus rhoncus massa,
-        sit amet mattis tortor massa vitae nunc. Mauris a enim sagittis,
-        condimentum tortor vitae, egestas nulla. Ut dictum laoreet sapien non
-        blandit. Etiam fermentum, magna et tincidunt maximus, ex orci sollicitudin
-        felis, ut dapibus orci ipsum quis leo. Nam accumsan tortor sit amet orci
-        gravida, eget dapibus metus dapibus. Fusce congue ultrices dignissim. Duis
-        quis metus in mi pharetra tempus. Etiam dapibus tellus vitae blandit
-        rhoncus. Fusce commodo risus id sapien ultrices vehicula.
-      </p>
-    </div>    
-    <!-- amp-next-page configuration -->
-    <amp-next-page>
-      <script type="application/json">
-        [
-          {
-            "image": "/examples/img/hero@1x.jpg",
-            "title": "Page 1",
-            "url": "./articles/article-short.html"
-          },
-          {
-            "image": "/examples/img/hero@1x.jpg",
-            "title": "Page 2",
-            "url": "./articles/article-with-fixed.html"
->>>>>>> 0603aa1b
+            "useInitialPageSize": true
           },
           "vars": {
             "eventId": "scroll",
