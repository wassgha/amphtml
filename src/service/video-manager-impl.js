
/**
 * Copyright 2016 The AMP HTML Authors. All Rights Reserved.
 *
 * Licensed under the Apache License, Version 2.0 (the "License");
 * you may not use this file except in compliance with the License.
 * You may obtain a copy of the License at
 *
 *      http://www.apache.org/licenses/LICENSE-2.0
 *
 * Unless required by applicable law or agreed to in writing, software
 * distributed under the License is distributed on an "AS-IS" BASIS,
 * WITHOUT WARRANTIES OR CONDITIONS OF ANY KIND, either express or implied.
 * See the License for the specific language governing permissions and
 * limitations under the License.
 */

import {ActionTrust} from '../action-trust';
import {VideoSessionManager} from './video-session-manager';
import {removeElement, scopedQuerySelector, isRTL} from '../dom';
import {listen, listenOncePromise} from '../event-helper';
import {dev} from '../log';
import {getMode} from '../mode';
import {registerServiceBuilderForDoc, getServiceForDoc} from '../service';
import {isFiniteNumber} from '../types';
import {mapRange} from '../utils/math';
import {startsWith} from '../string.js';
import {
  PlayingStates,
  VideoAnalyticsEvents,
  VideoAttributes,
  VideoEvents,
} from '../video-interface';
import {Services} from '../services';
import {
  installPositionObserverServiceForDoc,
  PositionObserverFidelity,
  PositionInViewportEntryDef,
} from './position-observer-impl';
import {SizeReportingFidelity} from './viewport-impl';
import {map} from '../utils/object';
import {layoutRectLtwh, RelativePositions} from '../layout-rect';
import {
  EMPTY_METADATA,
  parseSchemaImage,
  parseOgImage,
  parseFavicon,
  setMediaSession,
} from '../mediasession-helper';
import {CustomControls} from '../video-custom-controls';
import {Animation} from '../animation';
import * as st from '../style';
import * as tr from '../transition';

const TAG = 'video-manager';

/**
 * @const {number} Percentage of the video that should be in viewport before it
 * is considered visible.
 */
const VISIBILITY_PERCENT = 75;

/**
 * @private {number} The minimum number of milliseconds to wait between each
 * video-seconds-played analytics event.
 */
const SECONDS_PLAYED_MIN_DELAY = 1000;

/**
 * @const {number} How much to scale the video by when minimized.
 */
const DOCK_SCALE = 0.6;
/**
 * @const {string} Docked video's class name as it is minimizing
 */
const DOCK_CLASS = 'i-amphtml-dockable-video-minimizing';
/**
 * @const {number} Margin to leave around a docked video
 */
const DOCK_MARGIN = 20;

/**
 * @const {number} Amount by which the velocity decreseases every frame
 */
const FRICTION_COEFF = 0.65;

/**
 * @const {number} Used to determine at which minmal velocity the element is
 * considered to have stopped moving
 */
const STOP_THRESHOLD = 3;

/**
* Docking Positions
*
* Internal states used to describe whether the video is inline
* or minimizing in each of the corners
*
* @enum {string}
*/
export const DockPositions = {
  INLINE: 'inline',
  TOP_LEFT: 'top_left',
  BOTTOM_LEFT: 'bottom_left',
  TOP_RIGHT: 'top_right',
  BOTTOM_RIGHT: 'bottom_right',
};

/**
* Docking states
*
* Internal states used to describe whether the video is inline,
* currently docking or fully docked
*
* @enum {string}
*/
export const DockStates = {
  INLINE: 'inline',
  DOCKING: 'docking',
  DOCKED: 'docked',
  DRAGGABLE: 'draggable',
};

/**
 * VideoManager keeps track of all AMP video players that implement
 * the common Video API {@see ../video-interface.VideoInterface}.
 *
 * It is responsible for providing a unified user experience and analytics for
 * all videos within a document.
 */
export class VideoManager {

  /**
   * @param {!./ampdoc-impl.AmpDoc} ampdoc
   */
  constructor(ampdoc) {

    /** @const {!./ampdoc-impl.AmpDoc}  */
    this.ampdoc = ampdoc;

    /** @private {!../service/viewport-impl.Viewport} */
    this.viewport_ = Services.viewportForDoc(this.ampdoc);

    /** @private {?Array<!VideoEntry>} */
    this.entries_ = null;

    /** @private {boolean} */
    this.scrollListenerInstalled_ = false;

    /** @private {boolean} */
    this.resizeListenerInstalled_ = false;

    /** @private {./position-observer-impl.AmpDocPositionObserver} */
    this.positionObserver_ = null;

    /** @private {?VideoEntry} */
    this.dockedVideo_ = null;

    /** @private @const */
    this.timer_ = Services.timerFor(ampdoc.win);

    /** @private @const */
    this.boundSecondsPlaying_ = () => this.secondsPlaying_();;

    // TODO(cvializ, #10599): It would be nice to only create the timer
    // if video analytics are present, since the timer is not needed if
    // video analytics are not present.
    this.timer_.delay(this.boundSecondsPlaying_, SECONDS_PLAYED_MIN_DELAY);
  }

  /**
   * Each second, trigger video-seconds-played for videos that are playing
   * at trigger time.
   * @private
   */
  secondsPlaying_() {
    for (let i = 0; i < this.entries_.length; i++) {
      const entry = this.entries_[i];
      if (entry.getPlayingState() !== PlayingStates.PAUSED) {
        analyticsEvent(entry, VideoAnalyticsEvents.SECONDS_PLAYED);
      }
    }
    this.timer_.delay(this.boundSecondsPlaying_, SECONDS_PLAYED_MIN_DELAY);
  }

  /**
   * Registers a video component that implements the VideoInterface.
   * @param {!../video-interface.VideoInterface} video
   */
  register(video) {
    dev().assert(video);

    this.registerCommonActions_(video);

    if (!video.supportsPlatform()) {
      return;
    }

    this.entries_ = this.entries_ || [];
    const entry = new VideoEntry(this, video);
    this.maybeInstallVisibilityObserver_(entry);
    this.maybeInstallPositionObserver_(entry);
    this.maybeInstallOrientationObserver_(entry);
    this.entries_.push(entry);
    video.element.dispatchCustomEvent(VideoEvents.REGISTERED);
  }

  /**
   * Register common actions such as play, pause, etc... on the video element
   * so they can be called using AMP Actions.
   * For example: <button on="tap:myVideo.play">
   *
   * @param {!../video-interface.VideoInterface} video
   * @private
   */
  registerCommonActions_(video) {
    // Only require ActionTrust.LOW for video actions to defer to platform
    // specific handling (e.g. user gesture requirement for unmuted playback).
    video.registerAction('play',
        video.play.bind(video, /* isAutoplay */ false), ActionTrust.LOW);
    video.registerAction('pause', video.pause.bind(video), ActionTrust.LOW);
    video.registerAction('mute', video.mute.bind(video), ActionTrust.LOW);
    video.registerAction('unmute', video.unmute.bind(video), ActionTrust.LOW);
    video.registerAction('fullscreen', video.fullscreenEnter.bind(video),
        ActionTrust.LOW);
  }

  /**
   * Install the necessary listeners to be notified when a video becomes visible
   * in the viewport.
   *
   * Visibility of a video is defined by being in the viewport AND having
   * {@link VISIBILITY_PERCENT} of the video element visible.
   *
   * @param {VideoEntry} entry
   * @private
   */
  maybeInstallVisibilityObserver_(entry) {
    listen(entry.video.element, VideoEvents.VISIBILITY, () => {
      entry.updateVisibility();
    });

    listen(entry.video.element, VideoEvents.RELOAD, () => {
      entry.videoLoaded();
    });

    // TODO(aghassemi, #6425): Use IntersectionObserver
    if (!this.scrollListenerInstalled_) {
      const scrollListener = () => {
        for (let i = 0; i < this.entries_.length; i++) {
          this.entries_[i].updateVisibility();
        }
      };
      this.viewport_.onScroll(scrollListener);
      this.viewport_.onChanged(scrollListener);
      this.scrollListenerInstalled_ = true;
    }
  }


  /**
   * Install the necessary listeners to be notified when the user changes
   * the orientation of their device
   *
   * @param {VideoEntry} entry
   * @private
   */
  maybeInstallOrientationObserver_(entry) {
    // The orientation observer is only useful for automatically putting videos
    // in fullscreen.
    if (!entry.hasFullscreenOnLandscape) {
      return;
    }

    // TODO(@wassgha) Check support status for orientation API and update
    // this as needed.
    const win = this.ampdoc.win;
    const screen = win.screen;
    const handleOrientationChange = () => {
      let isLandscape;
      if (screen && 'orientation' in screen) {
        isLandscape = startsWith(screen.orientation.type, 'landscape');
      } else {
        isLandscape = win.orientation == -90 || win.orientation == 90;
      }
      entry.orientationChanged_(isLandscape);
    };
    // Chrome apparently considers 'orientationchange' to be an untrusted
    // event, while 'change' on screen.orientation is considered a user
    // interaction. However on Chrome we still need to listen to
    // 'orientationchange' to be able to exit fullscreen since 'change' does not
    // fire when a video is in fullscreen.
    if (screen && 'orientation' in screen) {
      const orient = /** @type {!ScreenOrientation} */ (screen.orientation);
      listen(orient, 'change', handleOrientationChange.bind(this));
    }
    // iOS Safari does not have screen.orientation but classifies
    // 'orientationchange' as a user interaction.
    listen(win, 'orientationchange', handleOrientationChange.bind(this));
  }

  /**
   * Install the necessary listeners to be notified when a video scrolls in the
   * viewport
   *
   * @param {VideoEntry} entry
   * @private
   */
  maybeInstallPositionObserver_(entry) {
    if (!entry.hasDocking) {
      return;
    }

    if (!this.positionObserver_) {
      installPositionObserverServiceForDoc(this.ampdoc);
      this.positionObserver_ = getServiceForDoc(
          this.ampdoc,
          'position-observer'
      );
    }


    this.positionObserver_.observe(
        entry.video.element,
        PositionObserverFidelity.HIGH,
        newPos => {
          entry.onDockableVideoPositionChanged(newPos, false);
        }
    );

    if (!this.resizeListenerInstalled_) {
      const resizeListener = () => {
        for (let i = 0; i < this.entries_.length; i++) {
          this.entries_[i].refreshDockedVideo();
        }
      };
      this.viewport_.onResize(resizeListener);
      this.resizeListenerInstalled_ = true;
    }

  }

  /**
   * Returns the entry in the video manager corresponding to the video
   * provided
   *
   * @param {!../video-interface.VideoInterface} video
   * @return {VideoEntry} entry
   * @private
   */
  getEntryForVideo_(video) {
    for (let i = 0; i < this.entries_.length; i++) {
      if (this.entries_[i].video === video) {
        return this.entries_[i];
      }
    }
    dev().error(TAG, 'video is not registered to this video manager');
    return null;
  }

  /**
   * Returns the entry in the video manager corresponding to the element
   * provided
   *
   * @param {!AmpElement} element
   * @return {VideoEntry} entry
   * @private
   */
  getEntryForElement_(element) {
    for (let i = 0; i < this.entries_.length; i++) {
      const entry = this.entries_[i];
      if (entry.video.element === element) {
        return entry;
      }
    }
    dev().error(TAG, 'video is not registered to this video manager');
    return null;
  }

  /**
   * Get the current analytics details for the given video.
   * Silently fail if the video is not found in this manager.
   * @param {!AmpElement} videoElement
   * @return {!Promise<!../video-interface.VideoAnalyticsDetailsDef>|!Promise<undefined>}
   */
  getVideoAnalyticsDetails(videoElement) {
    const entry = this.getEntryForElement_(videoElement);
    return entry ? entry.getAnalyticsDetails() : Promise.resolve();
  }

  /**
   * Returns whether the video is paused or playing after the user interacted
   * with it or playing through autoplay
   *
   * @param {!../video-interface.VideoInterface} video
   * @return {!../video-interface.VideoInterface} PlayingStates
   */
  getPlayingState(video) {
    return this.getEntryForVideo_(video).getPlayingState();
  }

  /**
   * Returns whether the video was interacted with or not
   *
   * @param {!../video-interface.VideoInterface} video
   * @return {boolean}
   */
  userInteractedWithAutoPlay(video) {
    return this.getEntryForVideo_(video).userInteractedWithAutoPlay();
  }

  /**
   * Checks whether there's no video already docked
   *
   * @param {VideoEntry} entry
   * @return {boolean}
   */
  canDock(entry) {
    return !this.dockedVideo_ || this.dockedVideo_ == entry;
  }

  /**
   * Registers the provided video as docked
   *
   * @param {VideoEntry} entry
   */
  registerDocked(entry) {
    this.dockedVideo_ = entry;
  }

  /**
   * Checks whether the given video is docked or not
   *
   * @param {VideoEntry} entry
   * @return {boolean}
   */
  isDocked(entry) {
    return this.dockedVideo_ == entry;
  }

  /**
   * Un-registers the currently docked video
   */
  unregisterDocked() {
    this.dockedVideo_ = null;
    for (let i = 0; i < this.entries_.length; i++) {
      this.entries_[i].dockPreviouslyInView_ = false;
    }
  }
}

/**
 * VideoEntry represents an entry in the VideoManager's list.
 */
export class VideoEntry {
  /**
   * @param {!VideoManager} manager
   * @param {!../video-interface.VideoInterface} video
   */
  constructor(manager, video) {

    /** @private @const {!VideoManager} */
    this.manager_ = manager;

    /** @private @const {!./ampdoc-impl.AmpDoc}  */
    this.ampdoc_ = manager.ampdoc;

    /** @private {!../service/viewport-impl.Viewport} */
    this.viewport_ = Services.viewportForDoc(this.ampdoc_);

    /** @const {!../video-interface.VideoInterface} */
    this.video = video;

    /** @private {?Element} */
    this.autoplayAnimation_ = null;

    /** @private {boolean} */
    this.loaded_ = false;

    /** @private {boolean} */
    this.isPlaying_ = false;

    /** @private {boolean} */
    this.isVisible_ = false;

    /** @private {boolean} */
    this.isFullscreenByOrientationChange_ = false;

    /** @private @const {!../service/vsync-impl.Vsync} */
    this.vsync_ = Services.vsyncFor(this.ampdoc_.win);

    /** @private @const */
    this.actionSessionManager_ = new VideoSessionManager();

    this.actionSessionManager_.onSessionEnd(
        () => analyticsEvent(this, VideoAnalyticsEvents.SESSION));

    /** @private @const */
    this.visibilitySessionManager_ = new VideoSessionManager();

    this.visibilitySessionManager_.onSessionEnd(
        () => analyticsEvent(this, VideoAnalyticsEvents.SESSION_VISIBLE));

    /** @private @const {function(): !Promise<boolean>} */
    this.boundSupportsAutoplay_ = supportsAutoplay.bind(null, this.ampdoc_.win,
        getMode(this.ampdoc_.win).lite);

    const element = dev().assert(video.element);

    // Autoplay Variables

    /** @private {boolean} */
    this.userInteractedWithAutoPlay_ = false;

    /** @private {boolean} */
    this.playCalledByAutoplay_ = false;

    /** @private {boolean} */
    this.pauseCalledByAutoplay_ = false;

    /** @private {?Element} */
    this.internalElement_ = null;

    /** @private {boolean} */
    this.muted_ = false;

    // Dockabled Video Variables

    /** @private {Object} */
    this.inlineVidRect_ = null;

    /** @private {Object} */
    this.minimizedRect_ = null;

    /** @private {string} */
    this.dockPosition_ = DockPositions.INLINE;

    /** @private {string} */
    this.dockState_ = DockStates.INLINE;

    /** @private {number} */
    this.dockVisibleHeight_ = 0;

    /** @private {?PositionInViewportEntryDef} */
    this.dockLastPosition_ = null;

    /** @private {boolean} */
    this.dockPreviouslyInView_ = false;

    // Dragging Variables

    /** @private {boolean} */
    this.isTouched_ = false;

    /** @private {boolean} */
    this.isDragging_ = false;

    /** @private {boolean} */
    this.isSnapping_ = false;

    /** @private {Object} */
    this.dragCoordinates_ = {
      mouse: {x: 0, y: 0},
      displacement: {x: 0, y: 0},
      initial: {x: 0, y: 0},
      position: {x: 0, y: 0},
      previous: {x: 0, y: 0},
      velocity: {x: 0, y: 0},
    };

    /** @private {Array<!UnlistenDef>} */
    this.dragUnlisteners_ = [];

    // Custom Controls Variables
    this.customControls_ = null;

    // Media Session API Variables

    /** @private {!../mediasession-helper.MetadataDef} */
    this.metadata_ = EMPTY_METADATA;

    // Public Variables

    this.hasCustomCtrls = element.hasAttribute(VideoAttributes.CUSTOM_CTRLS);

    this.hasDocking = element.hasAttribute(VideoAttributes.DOCK);

    this.hasAutoplay = element.hasAttribute(VideoAttributes.AUTOPLAY);

    const fsOnLandscapeAttr = element.getAttribute(
        VideoAttributes.FULLSCREEN_ON_LANDSCAPE
    );

    this.hasFullscreenOnLandscape = fsOnLandscapeAttr == ''
                                    || fsOnLandscapeAttr == 'always';

    listenOncePromise(element, VideoEvents.LOAD)
        .then(() => this.videoLoaded());
    listen(element, VideoEvents.PAUSE, () => this.videoPaused_());
    listen(element, VideoEvents.PLAYING, () => this.videoPlayed_());
    listen(element, VideoEvents.MUTED, () => this.muted_ = true);
    listen(element, VideoEvents.UNMUTED, () => this.muted_ = false);

    // Currently we only register after video player is build.
    this.videoBuilt_();
  }

  /**
   * Called when the video element is built.
   * @private
   */
  videoBuilt_() {
    this.updateVisibility();
    if (this.hasCustomCtrls || this.hasDocking) {
      this.customCtrlsVideoBuilt_();
    }
    if (this.hasAutoplay) {
      this.autoplayVideoBuilt_();
    }
    if (this.hasDocking) {
      this.dockableVideoBuilt_();
    }
  }

  /**
   * Callback for when the video starts playing
   * @private
   */
  videoPlayed_() {
    this.isPlaying_ = true;

    if (!this.video.preimplementsMediaSessionAPI()) {
      const playHandler = () => {
        this.video.play(/* autoplay */ false);
      };
      const pauseHandler = () => {
        this.video.pause();
      };
      // Update the media session
      setMediaSession(
          this.ampdoc_.win,
          this.metadata_,
          playHandler,
          pauseHandler
      );
    }

    this.actionSessionManager_.beginSession();
    if (this.isVisible_) {
      this.visibilitySessionManager_.beginSession();
    }
    analyticsEvent(this, VideoAnalyticsEvents.PLAY);
  }

  /**
   * Callback for when the video has been paused
   * @private
   */
  videoPaused_() {
    if (this.video.getCurrentTime() === this.video.getDuration()) {
      analyticsEvent(this, VideoAnalyticsEvents.ENDED);
    } else {
      analyticsEvent(this, VideoAnalyticsEvents.PAUSE);
    }
    this.isPlaying_ = false;

    // Prevent double-trigger of session if video is autoplay and the video
    // is paused by a the user scrolling the video out of view.
    if (!this.pauseCalledByAutoplay_) {
      this.actionSessionManager_.endSession();
    } else {
      // reset the flag
      this.pauseCalledByAutoplay_ = false;
    }
  }

  /**
   * Called when the video is loaded and can play.
   */
  videoLoaded() {
    this.loaded_ = true;

    // Get the internal element (the actual video/iframe)
    this.internalElement_ = scopedQuerySelector(
        this.video.element,
        'video, iframe'
    );

    // Just in case the video's size changed during layout
    this.vsync_.measure(() => {
      this.inlineVidRect_ = this.video.element./*OK*/getBoundingClientRect();
    });

    this.fillMediaSessionMetadata_();

    this.updateVisibility();
    if (this.isVisible_) {
      // Handles the case when the video becomes visible before loading
      this.loadedVideoVisibilityChanged_();
    }
  }

  /**
   * Returns whether the video is currently playing or not
   * @return {boolean}
   */
  isPlaying() {
    return this.isPlaying_;
  }

  /**
   * Returns whether the video is currently muted or not
   * @return {boolean}
   */
  isMuted() {
    return this.muted_;
  }

  /**
   * Gets the provided metadata and fills in missing fields
   * @private
   */
  fillMediaSessionMetadata_() {
    if (this.video.preimplementsMediaSessionAPI()) {
      return;
    }

    if (this.video.getMetadata()) {
      this.metadata_ = map(
          /** @type {!../mediasession-helper.MetadataDef} */
          (this.video.getMetadata())
      );
    }

    const doc = this.ampdoc_.win.document;

    if (!this.metadata_.artwork || this.metadata_.artwork.length == 0) {
      const posterUrl = parseSchemaImage(doc)
                        || parseOgImage(doc)
                        || parseFavicon(doc);

      if (posterUrl) {
        this.metadata_.artwork = [{
          'src': posterUrl,
        }];
      }
    }

    if (!this.metadata_.title) {
      const title = this.video.element.getAttribute('title')
                    || this.video.element.getAttribute('aria-label')
                    || this.internalElement_.getAttribute('title')
                    || this.internalElement_.getAttribute('aria-label')
                    || doc.title;
      if (title) {
        this.metadata_.title = title;
      }
    }
  }

  /**
   * Called when visibility of a video changes.
   * @private
   */
  videoVisibilityChanged_() {
    if (this.loaded_) {
      this.loadedVideoVisibilityChanged_();
    }
  }

  /**
   * Called when the orientation of the device changes
   * @param {boolean} isLandscape
   * @private
   */
  orientationChanged_(isLandscape) {
    if (!this.loaded_) {
      return;
    }
    // Put the video in/out of fullscreen depending on screen orientation
    if (!isLandscape && this.isFullscreenByOrientationChange_) {
    	this.exitFullscreen_();
    } else if (isLandscape
               && this.getPlayingState() == PlayingStates.PLAYING_MANUAL
               && this.isVisible_
               && Services.viewerForDoc(this.ampdoc_).isVisible()) {
    	this.enterFullscreen_();
    }
  }

  /**
   * Makes the video element go fullscreen and updates its status
   * @private
   */
  enterFullscreen_() {
    if (this.video.isFullscreen() || this.isFullscreenByOrientationChange_) {
      return;
    }
    this.video.fullscreenEnter();
    this.isFullscreenByOrientationChange_ = this.video.isFullscreen();
  }

  /**
   * Makes the video element quit fullscreen and updates its status
   * @private
   */
  exitFullscreen_() {
    if (!this.isFullscreenByOrientationChange_) {
      return;
    }
    this.video.fullscreenExit();
    this.isFullscreenByOrientationChange_ = false;
  }

  /**
   * Only called when visibility of a loaded video changes.
   * @private
   */
  loadedVideoVisibilityChanged_() {
    if (!Services.viewerForDoc(this.ampdoc_).isVisible()) {
      return;
    }

    this.boundSupportsAutoplay_().then(supportsAutoplay => {
      const canAutoplay = this.hasAutoplay && !this.userInteractedWithAutoPlay_;

      if (canAutoplay && supportsAutoplay) {
        this.autoplayLoadedVideoVisibilityChanged_();
      } else {
        this.nonAutoplayLoadedVideoVisibilityChanged_();
      }
    });
  }

  /* Autoplay Behaviour */

  /**
   * Called when an autoplay video is built.
   * @private
   */
  autoplayVideoBuilt_() {

    // Hide controls until we know if autoplay is supported, otherwise hiding
    // and showing the controls quickly becomes a bad user experience for the
    // common case where autoplay is supported.
    if (this.video.isInteractive()) {
      this.hideControls();
    }

    this.boundSupportsAutoplay_().then(supportsAutoplay => {
      if (!supportsAutoplay && this.video.isInteractive()) {
        // Autoplay is not supported, show the controls so user can manually
        // initiate playback.
        this.showControls();
        return;
      }

      // Only muted videos are allowed to autoplay
      this.video.mute();

      if (this.video.isInteractive()) {
        this.autoplayInteractiveVideoBuilt_();
      }
    });
  }

  /**
   * Called by autoplayVideoBuilt_ when an interactive autoplay video is built.
   * It handles hiding controls, installing autoplay animation and handling
   * user interaction by unmuting and showing controls.
   * @private
   */
  autoplayInteractiveVideoBuilt_() {
    const toggleAnimation = playing => {
      this.vsync_.mutate(() => {
        animation.classList.toggle('amp-video-eq-play', playing);
      });
    };

    // Hide the controls.
    this.hideControls();

    // Create autoplay animation and the mask to detect user interaction.
    const animation = this.createAutoplayAnimation_();
    const mask = this.createAutoplayMask_();
    this.vsync_.mutate(() => {
      this.video.element.appendChild(animation);
      this.video.element.appendChild(mask);
    });

    // Listen to pause, play and user interaction events.
    const unlistenInteraction = listen(mask, 'click', onInteraction.bind(this));

    const unlistenPause = listen(this.video.element, VideoEvents.PAUSE,
        toggleAnimation.bind(this, /*playing*/ false));

    const unlistenPlaying = listen(this.video.element, VideoEvents.PLAYING,
        toggleAnimation.bind(this, /*playing*/ true));

    function onInteraction() {
      this.userInteractedWithAutoPlay_ = true;
      this.showControls(true);
      this.video.unmute();
      unlistenInteraction();
      unlistenPause();
      unlistenPlaying();
      removeElement(animation);
      removeElement(mask);
    }
  }

  /**
   * Called when visibility of a loaded autoplay video changes.
   * @private
   */
  autoplayLoadedVideoVisibilityChanged_() {
    if (this.isVisible_) {
      this.visibilitySessionManager_.beginSession();
      this.video.play(/* autoplay */ true);
      this.playCalledByAutoplay_ = true;
    } else {
      if (this.isPlaying_) {
        this.visibilitySessionManager_.endSession();
      }
      this.video.pause();
      this.pauseCalledByAutoplay_ = true;
    }
  }

  /**
   * Called when visibility of a loaded non-autoplay video changes.
   * @private
   */
  nonAutoplayLoadedVideoVisibilityChanged_() {
    if (this.isVisible_) {
      this.visibilitySessionManager_.beginSession();
    } else if (this.isPlaying_) {
      this.visibilitySessionManager_.endSession();
    }
  }

  /* Docking Behaviour */

  /**
   * Called when a dockable video is built.
   * @private
   */
  dockableVideoBuilt_() {
    this.vsync_.run({
      measure: () => {
        this.inlineVidRect_ = this.video.element./*OK*/getBoundingClientRect();
      },
      mutate: () => {
        this.video.element.classList.add('i-amphtml-dockable-video');
      },
    });

    // TODO(@wassgha) Add video element wrapper here
  }

  /**
   * Maps the visible height of the video (viewport height scrolled) to a value
   * in a specified number range
   * @param {number} min the lower bound of the range
   * @param {number} max the upper bound of the range
   * @param {boolean} reverse whether the mapping is proportional or inversely
   * proportional to the viewport height scrolled
   * @private
   */
  scrollMap_(min, max, reverse = false) {
    if (reverse) {
      return mapRange(this.dockVisibleHeight_,
          this.inlineVidRect_.height, 0,
          min, max);
    } else {
      return mapRange(this.dockVisibleHeight_,
          0, this.inlineVidRect_.height,
          min, max);
    }
  }

  /**
   * Performs all re-measuring operations (useful when orientation changes)
   */
  refreshDockedVideo() {
    this.vsync_.run({
      measure: () => {
        this.measureInitialDockableRect_();
        this.measureMinimizedRect_();
      },
      mutate: () => {
        this.repositionMinimizedVideo_();
        this.realignMiniControls_();
      },
    });
  }

  /**
   * Re-initialize measurements of the video element when the viewport is
   * resized or the orientation is changed.
   * @private
   */
  measureInitialDockableRect_() {
    this.inlineVidRect_ = this.video.element./*OK*/getBoundingClientRect();
  }

  /**
   * Re-measures the bouding rectangle of the minimized video's position and
   * resets dragging Variables
   * @private
   */
  measureMinimizedRect_() {
    this.vsync_.measure(() => {
      this.minimizedRect_ = this.internalElement_./*OK*/getBoundingClientRect();
      this.dragCoordinates_.initial.x = this.minimizedRect_.left;
      this.dragCoordinates_.initial.y = this.minimizedRect_.top;
      this.dragCoordinates_.position.x = this.minimizedRect_.left;
      this.dragCoordinates_.position.y = this.minimizedRect_.top;
      this.dragCoordinates_.previous.x = this.minimizedRect_.left;
      this.dragCoordinates_.previous.y = this.minimizedRect_.top;
      this.dragCoordinates_.displacement.x = 0;
      this.dragCoordinates_.displacement.y = 0;
    });
  }

  /**
   * Fakes a 'position change' event in order to refresh the minimized video's
   * position (usually following a device orientation change)
   * @private
   */
  repositionMinimizedVideo_() {
    this.dockState_ = DockStates.INLINE;
    if (this.dockLastPosition_) {
      this.onDockableVideoPositionChanged(this.dockLastPosition_, true);
    }
  }

  /**
   * Re-aligns the mini controls with the position of the minimized video,
   * usually following a device orientation change
   * @private
   */
  realignMiniControls_() {
    if (!this.customControls_ || !this.internalElement_) {
      return;
    }

    this.vsync_.mutate(() => {
      if (this.dockState_ == DockStates.INLINE) {
        return;
      }
      const internalElement = this.internalElement_;
      function cloneStyle(prop) {
        return st.getStyle(dev().assertElement(internalElement), prop);
      };

      st.setStyles(dev().assertElement(this.customControls_.getElement()), {
        'top': cloneStyle('top'),
        'left': cloneStyle('left'),
        'bottom': cloneStyle('bottom'),
        'right': cloneStyle('right'),
        'transform': cloneStyle('transform'),
        'transform-origin': cloneStyle('transform-origin'),
        'borderRadius': cloneStyle('borderRadius'),
        'width': cloneStyle('width'),
        'height': cloneStyle('height'),
        'position': 'fixed',
        'z-index': '17',
      });
    });
  }

  /**
   * Called when the video's position in the viewport changed (at most once per
   * animation frame)
   * @param {PositionInViewportEntryDef} newPos
   * @param {boolean} reset
   */
  onDockableVideoPositionChanged(newPos, reset = false) {
    this.vsync_.run({
      measure: () => {
        this.inlineVidRect_ = this.video.element./*OK*/getBoundingClientRect();
        this.updateDockableVideoPosition_(newPos, reset);
      },
      mutate: () => {
        // Short-circuit the position change handler if the video isn't loaded yet
        // or is not playing manually while in-line (paused videos need to go
        // through if they are docked since this method handles the "undocking"
        // animation)
        if (!this.loaded_
          || !this.inlineVidRect_
          || !this.internalElement_
          || (this.getPlayingState() != PlayingStates.PLAYING_MANUAL
                  && !this.video.element.classList.contains(DOCK_CLASS))
        ) {
          return;
        }

        // During the docking transition we either perform the docking or
        // undocking scroll-bound animations
        //
        // Conditions for animating the video are:
        // 1. The video is out of view and it has been in-view  before
        const outOfView = (this.dockPosition_ != DockPositions.INLINE)
                          && this.dockPreviouslyInView_;
        // 2. Is either manually playing or paused while docked (so that it is
        // undocked even when paused)
        const manual = this.getPlayingState() == PlayingStates.PLAYING_MANUAL;
        const paused = this.getPlayingState() == PlayingStates.PAUSED;
        const docked = this.video.element.classList.contains(DOCK_CLASS);

        if (outOfView && (manual || (paused && docked))) {
          // On the first time, we initialize the docking animation
          if (this.dockState_ == DockStates.INLINE
              && this.manager_.canDock(this)) {
            this.initializeDocking_(reset);
          }
          // Then we animate docking or undocking
          if (this.dockState_ != DockStates.INLINE) {
            this.animateDocking_();
          }
        } else if (docked) {
          // Here undocking animations are done so we restore the element
          // inline by clearing all styles and removing the position:fixed
          this.finishDocking_();
        }

        if (this.dockState_ == DockStates.DOCKED) {
          this.initializeDragging_();
        }
      },
    });
  }

  /**
   * Updates the minimization position of the video (in viewport, above or
   * below viewport), also the height of the part of the video that is
   * currently in the viewport (between 0 and the initial video height).
   * @param {PositionInViewportEntryDef} newPos
   * @param {boolean} reset whether this is called after an orientation change
   * @private
   */
  updateDockableVideoPosition_(newPos, reset = false) {
    const isBottom = newPos.relativePos == RelativePositions.BOTTOM;
    const isTop = newPos.relativePos == RelativePositions.TOP;
    const isInside = newPos.relativePos == RelativePositions.INSIDE;

    // Record last position in case we need to redraw (ex. on resize);
    this.dockLastPosition_ = newPos;

    // If the video is out of view, newPos.positionRect will be null so we can
    // fake the position to be right above or below the viewport based on the
    // relativePos field
    if (!newPos.positionRect) {
      newPos.positionRect = isBottom ?
        // A fake rectangle with same width/height as the video, except it's
        // position right below the viewport
        layoutRectLtwh(
            this.inlineVidRect_.left,
            this.viewport_.getHeight(SizeReportingFidelity.HIGH),
            this.inlineVidRect_.width,
            this.inlineVidRect_.height
        ) :
        // A fake rectangle with same width/height as the video, except it's
        // position right above the viewport
        layoutRectLtwh(
            this.inlineVidRect_.left,
            -this.inlineVidRect_.height,
            this.inlineVidRect_.width,
            this.inlineVidRect_.height
        );
    }

    const docViewTop = newPos.viewportRect.top;
    const docViewBottom = newPos.viewportRect.bottom;
    const elemTop = newPos.positionRect.top;
    const elemBottom = newPos.positionRect.bottom;

    // Calculate height currently displayed
    if (elemTop <= docViewTop) {
      this.dockVisibleHeight_ = elemBottom - docViewTop;
    } else if (elemBottom >= docViewBottom) {
      this.dockVisibleHeight_ = docViewBottom - elemTop;
    } else {
      this.dockVisibleHeight_ = elemBottom - elemTop;
    }

    // Calculate whether the video has been in view at least once
    this.dockPreviouslyInView_ = this.dockPreviouslyInView_ ||
            Math.ceil(this.dockVisibleHeight_) >= this.inlineVidRect_.height;

    // Calculate space on top and bottom of the video to see if it is possible
    // for the video to become hidden by scrolling to the top/bottom
    const spaceOnTop = this.video.element./*OK*/offsetTop;
    const spaceOnBottom = this.viewport_.getScrollHeight()
                         - spaceOnTop
                         - this.video.element./*OK*/offsetHeight;
    // Don't minimize if video can never be hidden by scrolling to top/bottom
    const vh = this.viewport_.getHeight(SizeReportingFidelity.HIGH);
    if ((isBottom && spaceOnTop < vh)
        || (isTop && spaceOnBottom < vh)) {
      this.dockPosition_ = DockPositions.INLINE;
      return;
    }

    // Don't minimize if the video is bigger than the viewport (will always
    // minimize and never be inline otherwise!)
    if (this.video.element./*OK*/offsetHeight >= vh && !reset) {
      this.dockPosition_ = DockPositions.INLINE;
      return;
    }

    const doc = this.ampdoc_.win.document;

    // Calculate where the video should be docked if it hasn't been dragged
    if (this.dockPosition_ == DockPositions.INLINE && !isInside) {
      if (isTop) {
        this.dockPosition_ = isRTL(doc) ? DockPositions.TOP_LEFT
                                       : DockPositions.TOP_RIGHT;
      } else if (isBottom) {
        this.dockPosition_ = isRTL(doc) ? DockPositions.BOTTOM_LEFT
                                       : DockPositions.BOTTOM_RIGHT;
      }
    } else if (isInside) {
      this.dockPosition_ = DockPositions.INLINE;
    } else {
      // The inline video is outside but the dockPosition has been set, this
      // means the position was manually changed by drag/drop, keep it as is.
    }
  }

  /**
   * Set the initial width and hight when the video is docking
   * so that we scale relative to the initial video's dimensions
   * @param {boolean} reset
   * @private
   */
  initializeDocking_(reset = false) {
    if (this.manager_.isDocked(this) && !reset) {
      return;
    }
    this.hideControls(true, true);
<<<<<<< HEAD
    this.customControls_.toggleMinimalControls(true);
=======
    this.customControls_.toggleMinimalControls(/* enabled */ true);
>>>>>>> 2bff04e5
    this.video.element.classList.add(DOCK_CLASS);
    [
      this.customControls_.getElement(),
      this.internalElement_,
    ].forEach(element => {
      st.setStyles(dev().assertElement(element), {
        'height': st.px(this.inlineVidRect_.height),
        'width': st.px(this.inlineVidRect_.width),
        'maxWidth': st.px(this.inlineVidRect_.width),
      });
    });
    st.setStyles(dev().assertElement(this.video.element), {
      'background-color': '#222',
    });
    this.dockState_ = DockStates.DOCKING;
    this.manager_.registerDocked(this);

    this.addListener_(
        dev().assertElement(this.customControls_.getElement()),
        'mousedown touchstart',
        e => {
          this.isTouched_ = true;
          this.isDragging_ = false;
          this.mouse_(e, true);
        }
    );

    this.addListener_(this.ampdoc_.win.document, 'mouseup touchend', () => {
      this.isTouched_ = false;
      this.isDragging_ = false;
      // Call drag one last time to see if the velocity is still not null
      // in which case, drag would call itself again to finish the animation
      this.drag_();
    });

    this.addListener_(this.ampdoc_.win.document, 'mousemove touchmove', e => {
      // TODO(@wassgha) Make this passive once the PR goes through
      // TODO(@wassgha) Unlisten to this event as soon as we stop dragging
      this.isDragging_ = this.isTouched_;
      if (this.isDragging_) {
        e.preventDefault();
        // Start dragging
        this.dockState_ = DockStates.DRAGGABLE;
        this.drag_();
      }
      this.mouse_(e);
<<<<<<< HEAD
    }, true, false);
=======
    }, {
      'capture': true,
      'passive': false,
    });
>>>>>>> 2bff04e5
  }

  /**
   * Performs scroll-bound animations on the video as it is being scrolled
   * out of the viewport
   * @private
   */
  animateDocking_() {
    this.customControls_.disableControls();

    // Viewport width & height
    const vw = this.viewport_.getWidth(SizeReportingFidelity.HIGH);
    const vh = this.viewport_.getHeight(SizeReportingFidelity.HIGH);

    // Calculate offsetXLeft
    const offsetXLeft = DOCK_MARGIN;
    // Calculate offsetXRight
    const scaledWidth = DOCK_SCALE * this.inlineVidRect_.width;
    const offsetXRight = vw - scaledWidth - DOCK_MARGIN;
    // Calculate offsetYTop
    const offsetYTop = DOCK_MARGIN;
    // Calculate offsetYBottom
    const scaledHeight = DOCK_SCALE * this.inlineVidRect_.height;
    const offsetYBottom = vh - scaledHeight - DOCK_MARGIN;

    // Calculate Offset
    let minimizedRectTop = 0, minimizedRectLeft = 0;
    switch (this.dockPosition_) {
      case DockPositions.TOP_LEFT:
        minimizedRectLeft = offsetXLeft;
        minimizedRectTop = offsetYTop;
        break;
      case DockPositions.TOP_RIGHT:
        minimizedRectLeft = offsetXRight;
        minimizedRectTop = offsetYTop;
        break;
      case DockPositions.BOTTOM_LEFT:
        minimizedRectTop = offsetYBottom;
        minimizedRectLeft = offsetXLeft;
        break;
      case DockPositions.BOTTOM_RIGHT:
        minimizedRectTop = offsetYBottom;
        minimizedRectLeft = offsetXRight;
        break;
      default:
    }

    // Bound the top position of the inline rectangle by the viewport's rect
    const initialRectTopBounded = Math.max(0,
        Math.min(
            vh - this.inlineVidRect_.height,
            this.inlineVidRect_.top
        )
    );

    // Calculate Translate
    const offsetX = st.px(
        this.scrollMap_(this.inlineVidRect_.left, minimizedRectLeft, true)
    );
    const offsetY = st.px(
        this.scrollMap_(initialRectTopBounded, minimizedRectTop, true)
    );
    const translate = st.translate(offsetX, offsetY);

    // Calculate Scale
    const scale = st.scale(this.scrollMap_(DOCK_SCALE, 1));

    // Tranform from calculated translate and scale
    const transform = translate + ' ' + scale;

    st.setStyles(dev().assertElement(this.internalElement_), {
      'transform': transform,
      'transformOrigin': 'top left',
      'bottom': 'auto',
      'top': '0px',
      'right': 'auto',
      'left': '0px',
    });

    st.setStyles(dev().assertElement(this.customControls_.getElement()), {
      'transform': transform,
      'transformOrigin': 'top left',
      'bottom': 'auto',
      'top': '0px',
      'right': 'auto',
      'left': '0px',
    });

    if (this.scrollMap_(DOCK_SCALE, 1) == DOCK_SCALE) {
      this.dockState_ = DockStates.DOCKED;
    } else {
      this.dockState_ = DockStates.DOCKING;
    }
  }

  /**
   * Listens for the specified event on the element and records unlistener
   * @param {!EventTarget} element
   * @param {string} eventTypes
   * @param {function(!Event)} listener
   * @param {Object=} opt_evtListenerOpts
   * @private
   */
  addListener_(element, eventTypes, listener, opt_evtListenerOpts) {
    eventTypes.split(' ').forEach(eventType => {
<<<<<<< HEAD
        this.dragUnlisteners_.push(
            listen(
                element,
                eventType,
                listener,
                opt_evtListenerOpts
            )
        );
=======
      this.dragUnlisteners_.push(
          listen(
              element,
              eventType,
              listener,
              opt_evtListenerOpts
          )
      );
>>>>>>> 2bff04e5
    });
  }

  /**
   * Removes all listeners for touch and mouse events
   * @private
   */
  unlistenAll_() {
    let unlistener = this.dragUnlisteners_.pop();
    while (unlistener) {
      unlistener.call();
      unlistener = this.dragUnlisteners_.pop();
    }
  }

  /**
   * Creates the dragging handle and listens to touch and mouse events
   *
   * @private
   */
  initializeDragging_() {
    this.vsync_.run({
      measure: () => {
        this.measureMinimizedRect_();
      },
      mutate: () => {
        this.showControls(false);
        this.realignMiniControls_();
      },
    });
  }

  /**
   * Handles the dragging, dropping and snapping to corners.
   * Ran once every animation frame
   * @private
   */
  drag_() {
    this.vsync_.run({
      measure: () => {
        const internalElement = this.internalElement_;
        this.minimizedRect_ = internalElement./*OK*/getBoundingClientRect();
      },
      mutate: () => {
        // Stop the loop if the video is no longer in a draggable state
        if (!this.loaded_
          || !this.internalElement_
          || this.dockPosition_ == DockPositions.INLINE
          || this.dockVisibleHeight_ != 0
          || !this.video.element.classList.contains(DOCK_CLASS)
          || this.dockState_ != DockStates.DRAGGABLE) {
          return;
        }
        const dragCoord = this.dragCoordinates_;
        if (this.isDragging_) {
          dragCoord.previous.x = dragCoord.position.x;
          dragCoord.previous.y = dragCoord.position.y;

          dragCoord.position.x = dragCoord.mouse.x - dragCoord.displacement.x;
          dragCoord.position.y = dragCoord.mouse.y - dragCoord.displacement.y;

          dragCoord.velocity.x = (dragCoord.position.x - dragCoord.previous.x);
          dragCoord.velocity.y = (dragCoord.position.y - dragCoord.previous.y);

        } else {
          dragCoord.position.x += dragCoord.velocity.x;
          dragCoord.position.y += dragCoord.velocity.y;

          dragCoord.velocity.x *= FRICTION_COEFF;
          dragCoord.velocity.y *= FRICTION_COEFF;
        }

        const minimizedWidth = this.minimizedRect_.width;
        const minimizedHeight = this.minimizedRect_.height;

        const vidCenterX = dragCoord.position.x + minimizedWidth / 2;
        const vidCenterY = dragCoord.position.y + minimizedHeight / 2;

        if (vidCenterX > this.viewport_.getWidth(SizeReportingFidelity.HIGH)
            || vidCenterX < 0
            || vidCenterY > this.viewport_.getHeight(SizeReportingFidelity.HIGH)
            || vidCenterY < 0) {
          this.video.pause();
          this.finishDocking_();
          return;
        }

        // Snap to corners
        if (!this.isDragging_ && !this.isSnapping_
            && Math.abs(dragCoord.velocity.x) <= STOP_THRESHOLD
            && Math.abs(dragCoord.velocity.y) <= STOP_THRESHOLD) {
          // X/Y Coordinates for each corner
          const top = DOCK_MARGIN;
          const left = DOCK_MARGIN;
          const right = this.viewport_.getWidth(SizeReportingFidelity.HIGH)
                        - this.minimizedRect_.width
                        - DOCK_MARGIN;
          const bottom = this.viewport_.getHeight(SizeReportingFidelity.HIGH)
                         - this.minimizedRect_.height
                         - DOCK_MARGIN;
          // Determine corner and update this.dockPosition_
          this.calcSnapCorner_();
          // Set coordinates based on corner
          let newPosX = dragCoord.position.x, newPosY = dragCoord.position.y;
          switch (this.dockPosition_) {
            case DockPositions.BOTTOM_RIGHT:
              newPosX = right;
              newPosY = bottom;
              break;
            case DockPositions.TOP_RIGHT:
              newPosX = right;
              newPosY = top;
              break;
            case DockPositions.BOTTOM_LEFT:
              newPosX = left;
              newPosY = bottom;
              break;
            case DockPositions.TOP_LEFT:
              newPosX = left;
              newPosY = top;
              break;
          }
          // Animate the snap transition
          if (dragCoord.position.x != newPosX
              || dragCoord.position.y != newPosY) {
            this.isSnapping_ = true;
            // Snap to the calculated corner
            [
              this.customControls_.getElement(),
              this.internalElement_,
            ].forEach(element => {
              this.animateSnap_(element, newPosX, newPosY);
            });
            this.dockState_ = DockStates.DOCKED;
          }
        }

        // Update the video's position
        if (!this.isSnapping_) {
          [
            this.customControls_.getElement(),
            this.internalElement_,
          ].forEach(element => {
            this.dragMove_(element);
<<<<<<< HEAD
          })
=======
          });
>>>>>>> 2bff04e5
        }

        if (!this.isDragging_) {
          // Continue animating although touch stopped to perform elastic motion
          this.vsync_.mutate(() => {
            this.drag_();
          });
        }
      },
    });
  }

  /**
   * Reads mouse coordinate and saves them to an internal variable
   * @param {Event} e
   * @param {boolean} updateDisplacement
   * @private
   */
  mouse_(e, updateDisplacement = false) {
    if (e.x) {
      this.dragCoordinates_.mouse.x = e.x;
      this.dragCoordinates_.mouse.y = e.y;
    } else if (e.touches) {
      this.dragCoordinates_.mouse.x = e.touches[0].clientX;
      this.dragCoordinates_.mouse.y = e.touches[0].clientY;
    }
    if (updateDisplacement) {
      this.dragCoordinates_.displacement.x = Math.abs(
          this.dragCoordinates_.position.x - this.dragCoordinates_.mouse.x
      );
      this.dragCoordinates_.displacement.y = Math.abs(
          this.dragCoordinates_.position.y - this.dragCoordinates_.mouse.y
      );
    }
  }

  /**
   * Calculates which corner to snap to based on the element's position
   * @private
   */
  calcSnapCorner_() {
    const vw = this.viewport_.getWidth(SizeReportingFidelity.HIGH);
    const vh = this.viewport_.getHeight(SizeReportingFidelity.HIGH);
    const viewportCenterX = vw / 2;
    const viewportCenterY = vh / 2;
    const minRectW = this.minimizedRect_.width;
    const minRectH = this.minimizedRect_.height;
    const centerX = this.dragCoordinates_.position.x + minRectW / 2;
    const centerY = this.dragCoordinates_.position.y + minRectH / 2;
    if (centerX >= viewportCenterX) {
      if (centerY >= viewportCenterY) {
        this.dockPosition_ = DockPositions.BOTTOM_RIGHT;
      } else if (centerY < viewportCenterY) {
        this.dockPosition_ = DockPositions.TOP_RIGHT;
      }
    } else if (centerX < viewportCenterX) {
      if (centerY >= viewportCenterY) {
        this.dockPosition_ = DockPositions.BOTTOM_LEFT;
      } else if (centerY < viewportCenterY) {
        this.dockPosition_ = DockPositions.TOP_LEFT;
      }
    }
  }

  /**
   * Restores styling of the video to make it go back to its original inline
   * position.
   *
   * @private
   */
  finishDocking_() {
    // Remove draggable mask and listeners
    this.vsync_.mutate(() => {
      this.unlistenAll_();
      this.hideControls(true, false);
      this.showControls(false);
<<<<<<< HEAD
      this.customControls_.toggleMinimalControls(false);
=======
      this.customControls_.toggleMinimalControls(/* enabled */ false);
>>>>>>> 2bff04e5
      // Restore the video inline
      this.video.element.classList.remove(DOCK_CLASS);
      [
        this.customControls_.getElement(),
        this.internalElement_,
      ].forEach(element => {
        st.resetStyles(dev().assertElement(element),
            [
              'transform', 'position', 'top', 'width', 'height', 'opacity',
              'background-color', 'left', 'bottom', 'right', 'transform-origin',
              'borderRadius', 'z-index', 'background-color', 'maxWidth',
            ]
        );
      });
      st.setStyles(dev().assertElement(this.video.element), {
        'background-color': 'transparent',
      });
      this.dockState_ = DockStates.INLINE;
      this.manager_.unregisterDocked();
    });
  }

  /**
   * Creates a pure CSS animated equalizer icon.
   * @private
   * @return {!Element}
   */
  createAutoplayAnimation_() {
    const doc = this.ampdoc_.win.document;
    const anim = doc.createElement('i-amphtml-video-eq');
    anim.classList.add('amp-video-eq');
    // Four columns for the equalizer.
    for (let i = 1; i <= 4; i++) {
      const column = doc.createElement('div');
      column.classList.add('amp-video-eq-col');
      // Two overlapping filler divs that animate at different rates creating
      // randomness illusion.
      for (let j = 1; j <= 2; j++) {
        const filler = doc.createElement('div');
        filler.classList.add(`amp-video-eq-${i}-${j}`);
        column.appendChild(filler);
      }
      anim.appendChild(column);
    }
    const platform = Services.platformFor(this.ampdoc_.win);
    if (platform.isIos()) {
      // iOS can not pause hardware accelerated animations.
      anim.setAttribute('unpausable', '');
    }
    return anim;
  }
  /**
   * Update's the elements coordinates to one of the set corners with a timeDef
   * animation
   * @private
   * @param {?Element} element
   */
  animateSnap_(element, newPosX, newPosY) {
    Animation.animate(dev().assertElement(element),
        tr.setStyles(dev().assertElement(element), {
          'transform': tr.concat([
            tr.translate(
                tr.px(tr.numeric(this.dragCoordinates_.position.x, newPosX)),
                tr.px(tr.numeric(this.dragCoordinates_.position.y, newPosY))
            ),
            tr.scale(tr.numeric(DOCK_SCALE, DOCK_SCALE)),
          ]),
        }), 200).thenAlways(() => {
          // Update the positions
          this.dragCoordinates_.position.x = newPosX;
          this.dragCoordinates_.position.y = newPosY;
          this.isSnapping_ = false;
        });
  }

  /**
   * Update's the elements coordinates according to the draggable's
   * set coordinates
   * @private
   * @param {?Element} element
   */
  dragMove_(element) {
    const translate = st.translate(
        st.px(this.dragCoordinates_.position.x),
        st.px(this.dragCoordinates_.position.y)
    );
    const scale = st.scale(DOCK_SCALE);
    st.setStyles(dev().assertElement(element), {
      'transform': translate + ' ' + scale,
      'transform-origin': 'top left',
      'bottom': 'auto',
      'top': '0px',
      'right': 'auto',
      'left': '0px',
    });
  }

  /**
   * Creates a mask to overlay on top of an autoplay video to detect the first
   * user tap.
   * We have to do this since many players are iframe-based and we can not get
   * the click event from the iframe.
   * We also can not rely on hacks such as constantly checking doc.activeElement
   * to know if user has tapped on the iframe since they won't be a trusted
   * event that would allow us to unmuted the video as only trusted
   * user-initiated events can be used to interact with the video.
   * @private
   * @return {!Element}
   */
  createAutoplayMask_() {
    const doc = this.ampdoc_.win.document;
    const mask = doc.createElement('i-amphtml-video-mask');
    mask.classList.add('i-amphtml-fill-content');
    return mask;
  }

  /**
   * Called by all possible events that might change the visibility of the video
   * such as scrolling or {@link ../video-interface.VideoEvents#VISIBILITY}.
   * @package
   */
  updateVisibility() {
    const wasVisible = this.isVisible_;

    // Measure if video is now in viewport and what percentage of it is visible.
    const measure = () => {
      // Calculate what percentage of the video is in viewport.
      const change = this.video.element.getIntersectionChangeEntry();
      const visiblePercent = !isFiniteNumber(change.intersectionRatio) ? 0
          : change.intersectionRatio * 100;
      this.isVisible_ = visiblePercent >= VISIBILITY_PERCENT;
    };

    // Mutate if visibility changed from previous state
    const mutate = () => {
      if (this.isVisible_ != wasVisible) {
        this.videoVisibilityChanged_();
      }
    };

    this.vsync_.run({
      measure,
      mutate,
    });
  }


  /**
   * Returns whether the video is paused or playing after the user interacted
   * with it or playing through autoplay
   * @return {!../video-interface.VideoInterface} PlayingStates
   */
  getPlayingState() {
    if (!this.isPlaying_) {
      return PlayingStates.PAUSED;
    }

    if (this.isPlaying_
       && this.playCalledByAutoplay_
       && !this.userInteractedWithAutoPlay_) {
      return PlayingStates.PLAYING_AUTO;
    }

    return PlayingStates.PLAYING_MANUAL;
  }

  /**
   * Returns whether the video was interacted with or not
   * @return {boolean}
   */
  userInteractedWithAutoPlay() {
    return this.userInteractedWithAutoPlay_;
  }


  /**
   * Collects a snapshot of the current video state for video analytics
   * @return {!Promise<!../video-interface.VideoAnalyticsDetailsDef>}
   */
  getAnalyticsDetails() {
    const video = this.video;
    return this.boundSupportsAutoplay_().then(supportsAutoplay => {
      const {width, height} = this.video.element.getLayoutBox();
      const autoplay = this.hasAutoplay && supportsAutoplay;
      const playedRanges = video.getPlayedRanges();
      const playedTotal = playedRanges.reduce(
          (acc, range) => acc + range[1] - range[0], 0);

      return {
        'autoplay': autoplay,
        'currentTime': video.getCurrentTime(),
        'duration': video.getDuration(),
        // TODO(cvializ): add fullscreen
        'height': height,
        'id': video.element.id,
        'muted': this.muted_,
        'playedTotal': playedTotal,
        'playedRangesJson': JSON.stringify(playedRanges),
        'state': this.getPlayingState(),
        'width': width,
      };
    });
  }

  /* Custom Controls Behavior */

  /**
   * Called when a video with custom controls is built.
   * @private
   */
  customCtrlsVideoBuilt_() {
    // Hide native controls
    this.hideControls(false, false);

    const skinAttr = this.video.element.getAttribute(
        VideoAttributes.CUSTOM_CTRLS_SKIN
    );
<<<<<<< HEAD
    const skin = skinAttr == 'dark' ? true : false;

=======
    const darkSkin = skinAttr == 'dark' ? true : false;

    // Get main controls (in the control bar)
>>>>>>> 2bff04e5
    const mainCtrlsAttr = this.video.element.getAttribute(
        VideoAttributes.CUSTOM_CTRLS_MAIN
    );
    const mainCtrls = mainCtrlsAttr ? mainCtrlsAttr.split(' ') : undefined;

<<<<<<< HEAD
=======
    // Get mini-controls (used when video is docked)
>>>>>>> 2bff04e5
    const miniCtrlsAttr = this.video.element.getAttribute(
        VideoAttributes.CUSTOM_CTRLS_MINI
    );
    const miniCtrls = miniCtrlsAttr ? miniCtrlsAttr.split(' ') : undefined;

<<<<<<< HEAD
    const floatingCtrlAttr = this.video.element.getAttribute(
        VideoAttributes.CUSTOM_CTRLS_FLOATING
    );
    const floatingCtrl = floatingCtrlAttr ? floatingCtrlAttr : undefined;

    this.customControls_ = new CustomControls(
      this.ampdoc_,
      this,
      skin,
      mainCtrls,
      miniCtrls,
      floatingCtrl
    );
=======
    // Get floating button (main action)
    const floatingCtrlAttr = this.video.element.getAttribute(
        VideoAttributes.CUSTOM_CTRLS_FLOATING
    );
    const floating = floatingCtrlAttr ? floatingCtrlAttr : undefined;

    this.customControls_ = new CustomControls(
        this.ampdoc_,
        this,
        {
          darkSkin,
          mainCtrls,
          miniCtrls,
          floating,
        }
    );

    // If we only use custom controls for docked videos then we hide them
    // until the video is docked.
    if (!this.hasCustomCtrls) {
      this.hideControls(true, true);
    }
>>>>>>> 2bff04e5
  }

  hideControls(customToo = true, disableToo = true) {
    // Hide native controls
    this.video.hideControls();
    // Hide custom controls
    if (customToo && this.hasCustomCtrls && this.customControls_) {
      if (disableToo) {
        this.customControls_.disableControls();
      }
      this.customControls_.hideControls(true);
    }
  }

  showControls(showToo = false) {
    if ((this.hasCustomCtrls || this.hasDocking) && this.customControls_) {
      // Show custom controls
      this.customControls_.enableControls();
      if (showToo) {
        this.customControls_.showControls();
      }
    } else {
      // Show native controls
      this.video.showControls();
    }
  }
}

/* @type {?Promise<boolean>} */
let supportsAutoplayCache_ = null;

/**
 * Detects whether autoplay is supported.
 * Note that even if platfrom supports autoplay, users or browsers can disable
 * autoplay to save data / battery. This function detects both platfrom support
 * and when autoplay is disabled.
 *
 * Service dependencies are taken explicitly for testability.
 *
 * @private visible for testing.
 * @param {!Window} win
 * @param {boolean} isLiteViewer
 * @return {!Promise<boolean>}
 */
export function supportsAutoplay(win, isLiteViewer) {

  // Use cached result if available.
  if (supportsAutoplayCache_) {
    return supportsAutoplayCache_;
  }

  // We do not support autoplay in amp-lite viewer regardless of platform.
  if (isLiteViewer) {
    return supportsAutoplayCache_ = Promise.resolve(false);
  }

  // To detect autoplay, we create a video element and call play on it, if
  // `paused` is true after `play()` call, autoplay is supported. Although
  // this is unintuitive, it works across browsers and is currently the lightest
  // way to detect autoplay without using a data source.
  const detectionElement = win.document.createElement('video');
  // NOTE(aghassemi): We need both attributes and properties due to Chrome and
  // Safari differences when dealing with non-attached elements.
  detectionElement.setAttribute('muted', '');
  detectionElement.setAttribute('playsinline', '');
  detectionElement.setAttribute('webkit-playsinline', '');
  detectionElement.muted = true;
  detectionElement.playsinline = true;
  detectionElement.webkitPlaysinline = true;
  detectionElement.setAttribute('height', '0');
  detectionElement.setAttribute('width', '0');
  st.setStyles(detectionElement, {
    position: 'fixed',
    top: '0',
    width: '0',
    height: '0',
    opacity: '0',
  });

  try {
    const playPromise = detectionElement.play();
    if (playPromise && playPromise.catch) {
      playPromise.catch(() => {
        // Suppress any errors, useless to report as they are expected.
      });
    }
  } catch (e) {
    // Suppress any errors, useless to report as they are expected.
  }

  const supportsAutoplay = !detectionElement.paused;
  return supportsAutoplayCache_ = Promise.resolve(supportsAutoplay);
}

/**
 * @param {!VideoEntry} entry
 * @param {!VideoAnalyticsEvents} eventType
 * @param {!Object<string, string>=} opt_vars A map of vars and their values.
 * @private
 */
function analyticsEvent(entry, eventType, opt_vars) {
  const video = entry.video;
  const detailsPromise = opt_vars ? Promise.resolve(opt_vars) :
      entry.getAnalyticsDetails();

  detailsPromise.then(details => {
    video.element.dispatchCustomEvent(
        eventType, details);
  });
}

/**
 * Clears the cache used by supportsAutoplay method.
 *
 * @private visible for testing.
 */
export function clearSupportsAutoplayCacheForTesting() {
  supportsAutoplayCache_ = null;
}

/**
 * @param {!Node|!./ampdoc-impl.AmpDoc} nodeOrDoc
 */
export function installVideoManagerForDoc(nodeOrDoc) {
  registerServiceBuilderForDoc(nodeOrDoc, 'video-manager', VideoManager);
};<|MERGE_RESOLUTION|>--- conflicted
+++ resolved
@@ -1240,11 +1240,7 @@
       return;
     }
     this.hideControls(true, true);
-<<<<<<< HEAD
-    this.customControls_.toggleMinimalControls(true);
-=======
     this.customControls_.toggleMinimalControls(/* enabled */ true);
->>>>>>> 2bff04e5
     this.video.element.classList.add(DOCK_CLASS);
     [
       this.customControls_.getElement(),
@@ -1291,14 +1287,10 @@
         this.drag_();
       }
       this.mouse_(e);
-<<<<<<< HEAD
-    }, true, false);
-=======
     }, {
       'capture': true,
       'passive': false,
     });
->>>>>>> 2bff04e5
   }
 
   /**
@@ -1404,16 +1396,6 @@
    */
   addListener_(element, eventTypes, listener, opt_evtListenerOpts) {
     eventTypes.split(' ').forEach(eventType => {
-<<<<<<< HEAD
-        this.dragUnlisteners_.push(
-            listen(
-                element,
-                eventType,
-                listener,
-                opt_evtListenerOpts
-            )
-        );
-=======
       this.dragUnlisteners_.push(
           listen(
               element,
@@ -1422,7 +1404,6 @@
               opt_evtListenerOpts
           )
       );
->>>>>>> 2bff04e5
     });
   }
 
@@ -1567,11 +1548,7 @@
             this.internalElement_,
           ].forEach(element => {
             this.dragMove_(element);
-<<<<<<< HEAD
-          })
-=======
           });
->>>>>>> 2bff04e5
         }
 
         if (!this.isDragging_) {
@@ -1648,11 +1625,7 @@
       this.unlistenAll_();
       this.hideControls(true, false);
       this.showControls(false);
-<<<<<<< HEAD
-      this.customControls_.toggleMinimalControls(false);
-=======
       this.customControls_.toggleMinimalControls(/* enabled */ false);
->>>>>>> 2bff04e5
       // Restore the video inline
       this.video.element.classList.remove(DOCK_CLASS);
       [
@@ -1870,43 +1843,20 @@
     const skinAttr = this.video.element.getAttribute(
         VideoAttributes.CUSTOM_CTRLS_SKIN
     );
-<<<<<<< HEAD
-    const skin = skinAttr == 'dark' ? true : false;
-
-=======
     const darkSkin = skinAttr == 'dark' ? true : false;
 
     // Get main controls (in the control bar)
->>>>>>> 2bff04e5
     const mainCtrlsAttr = this.video.element.getAttribute(
         VideoAttributes.CUSTOM_CTRLS_MAIN
     );
     const mainCtrls = mainCtrlsAttr ? mainCtrlsAttr.split(' ') : undefined;
 
-<<<<<<< HEAD
-=======
     // Get mini-controls (used when video is docked)
->>>>>>> 2bff04e5
     const miniCtrlsAttr = this.video.element.getAttribute(
         VideoAttributes.CUSTOM_CTRLS_MINI
     );
     const miniCtrls = miniCtrlsAttr ? miniCtrlsAttr.split(' ') : undefined;
 
-<<<<<<< HEAD
-    const floatingCtrlAttr = this.video.element.getAttribute(
-        VideoAttributes.CUSTOM_CTRLS_FLOATING
-    );
-    const floatingCtrl = floatingCtrlAttr ? floatingCtrlAttr : undefined;
-
-    this.customControls_ = new CustomControls(
-      this.ampdoc_,
-      this,
-      skin,
-      mainCtrls,
-      miniCtrls,
-      floatingCtrl
-    );
-=======
     // Get floating button (main action)
     const floatingCtrlAttr = this.video.element.getAttribute(
         VideoAttributes.CUSTOM_CTRLS_FLOATING
@@ -1929,7 +1879,6 @@
     if (!this.hasCustomCtrls) {
       this.hideControls(true, true);
     }
->>>>>>> 2bff04e5
   }
 
   hideControls(customToo = true, disableToo = true) {
