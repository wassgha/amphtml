--- conflicted
+++ resolved
@@ -24,14 +24,6 @@
 import {isFiniteNumber} from '../types';
 import {mapRange} from '../utils/math';
 import {VideoEvents, VideoAttributes} from '../video-interface';
-<<<<<<< HEAD
-import {viewerForDoc} from '../services';
-import {viewportForDoc} from '../services';
-import {vsyncFor} from '../services';
-import {
-  scopedQuerySelector,
-} from '../dom';
-=======
 import {
   viewerForDoc,
   viewportForDoc,
@@ -48,7 +40,6 @@
 } from '../dom';
 import * as st from '../style';
 
->>>>>>> 1c21e53c
 
 /**
  * @const {number} Percentage of the video that should be in viewport before it
@@ -160,11 +151,8 @@
     this.entries_ = this.entries_ || [];
     const entry = new VideoEntry(this.ampdoc_, video);
     this.maybeInstallVisibilityObserver_(entry);
-<<<<<<< HEAD
     this.maybeInstallOrientationObserver_(entry);
-=======
     this.maybeInstallPositionObserver_(entry);
->>>>>>> 1c21e53c
     this.entries_.push(entry);
   }
 
@@ -202,12 +190,7 @@
     // TODO(aghassemi): Remove this later. For now, the visibility observer
     // only matters for autoplay videos so no point in monitoring arbitrary
     // videos yet.
-<<<<<<< HEAD
-    if (!entry.video.element.hasAttribute(VideoAttributes.AUTOPLAY)
-        && !entry.video.element.hasAttribute(VideoAttributes.AUTOFULLSCREEN)) {
-=======
-    if (!entry.hasAutoplay) {
->>>>>>> 1c21e53c
+    if (!entry.hasAutoplay && !entry.hasAutoFs) {
       return;
     }
 
@@ -400,6 +383,8 @@
     this.hasDocking = element.hasAttribute(VideoAttributes.DOCK);
 
     this.hasAutoplay = element.hasAttribute(VideoAttributes.AUTOPLAY);
+
+    this.hasAutoFs = element.hasAttribute(VideoAttributes.AUTOFULLSCREEN);
 
     listenOncePromise(element, VideoEvents.LOAD)
         .then(() => this.videoLoaded());
