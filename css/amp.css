/**
 * Copyright 2015 The AMP HTML Authors. All Rights Reserved.
 *
 * Licensed under the Apache License, Version 2.0 (the "License");
 * you may not use this file except in compliance with the License.
 * You may obtain a copy of the License at
 *
 *      http://www.apache.org/licenses/LICENSE-2.0
 *
 * Unless required by applicable law or agreed to in writing, software
 * distributed under the License is distributed on an "AS-IS" BASIS,
 * WITHOUT WARRANTIES OR CONDITIONS OF ANY KIND, either express or implied.
 * See the License for the specific language governing permissions and
 * limitations under the License.
 */

/**
 * Horizontal scrolling interferes with embedded scenarios and predominantly
 * the result of the non-responsive design.
 *
 * Notice that it's critical that `overflow-x: hidden` is only set on `html`
 * and not `body`. Otherwise, adding `overflow-x: hidden` forces `overflow-y`
 * to be computed to `auto` on both the `body` and `html` elements so they both
 * potentially get a scrolling box. See #3108 for more details.
 */
html {
  overflow-x: hidden !important;
}
html, body {
  height: auto !important;
}

/**
 * Margin:0 is currently needed for iOS viewer embeds.
 * See:
 * https://github.com/ampproject/amphtml/blob/master/spec/amp-html-layout.md
 * and {@link ViewportBindingNaturalIosEmbed_} for more info.
 */
body {
  margin: 0 !important;
}

/** These properties can be overriden by user stylesheets. */
body {
  /* Text adjust is set to 100% to avoid iOS Safari bugs where the font-size is
     sometimes not restored during orientation. See #449. */
  text-size-adjust: 100%;
}

[hidden] {
  display: none !important;
}

/**
 * The enables passive touch handlers, e.g. for document swipe, since they
 * no will longer need to try to cancel vertical scrolls during swipes.
 * This is only done in the embedded mode because (a) the document swipe
 * is only possible in this case, and (b) we'd like to preserve pinch-zoom.
 */
html.i-amphtml-singledoc.i-amphtml-embedded {
  touch-action: pan-y;
}

/**
 * Override a user-supplied `body{overflow: visible; position:relative}`. This
 * style is set in runtime vs css to avoid conflicts with ios-embedded mode
 * and fixed transfer layer.
 */
html.i-amphtml-singledoc > body {
  overflow: visible !important;
  position: relative !important;
}

/**
 * Set `body {overflow-x: hidden}` for iOS WebView. This is b/c iOS WebView
 * does NOT respect `html {overflow-x: hidden}`.
 * Note! For all other natural cases body's style is `body {overflow: visible}`
 * to avoid visibility issues with iframes.
 */
html.i-amphtml-webview > body {
  overflow-x: hidden !important;
  overflow-y: visible !important;
}


/**
 * iOS-Embed mode (iOS <= 8). The `body` itself is scrollable.
 */
html.i-amphtml-ios-embed-legacy > body {
  overflow-x: hidden !important;
  overflow-y: auto !important;
  position: absolute !important;
}

/**
 * iOS-Embed Wrapper mode. The `body` is wrapped into `#i-amphtml-wrapper`
 * element.
 */
html.i-amphtml-ios-embed {
  overflow-y: auto !important;
  position: static;
}

/** Wrapper for iOS Embed Wrapper mode. */
#i-amphtml-wrapper {
  overflow-x: hidden !important;
  overflow-y: auto !important;
  position: absolute !important;
  top: 0 !important;
  left: 0 !important;
  right: 0 !important;
  bottom: 0 !important;
  margin: 0 !important;
  display: block !important;
}

/**
 * Overflow scrolling is set separately on iOS, after DOMReady due to various
 * rendering bugs. See #8798 for details.
 */
html.i-amphtml-ios-embed.i-amphtml-ios-overscroll,
html.i-amphtml-ios-embed.i-amphtml-ios-overscroll > #i-amphtml-wrapper {
  -webkit-overflow-scrolling: touch !important;
}

#i-amphtml-wrapper > body {
  /* Make sure position:absolute elements are positioned relative to the body,
     not i-amphtml-wrapper */
  position: relative !important;
  /* `body` must have a 1px transparent border for two purposes:
      (1) to cancel out margin collapse in body's children so that position
          absolute element is positioned correctly
      (2) to offset scroll adjustment to 1 to avoid scroll freeze problem. */
  border-top: 1px solid transparent !important;
}


.i-amphtml-element {
  display: inline-block;
}

.i-amphtml-layout-nodisplay {
  /* Display is set/reset in JS */
}

.i-amphtml-layout-fixed {
  display: inline-block;
  position: relative;
}

.i-amphtml-layout-responsive {
  display: block;
  position: relative;
}

.i-amphtml-layout-fixed-height {
  display: block;
  position: relative;
}

.i-amphtml-layout-container {
  display: block;
  position: relative;
}

.i-amphtml-layout-fill {
  display: block;
  overflow: hidden !important;
  position: absolute;
  top: 0;
  left: 0;
  bottom: 0;
  right: 0;
}

.i-amphtml-layout-flex-item {
  display: block;
  position: relative;
  flex: 1 1 auto;
}

.i-amphtml-layout-size-defined {
  overflow: hidden !important;
}

.i-amphtml-layout-awaiting-size {
  position: absolute !important;
  top: auto !important;
  bottom: auto !important;
}

i-amphtml-sizer {
  display: block !important;
}

.i-amphtml-fill-content {
  display: block;
  width: 1px;          /* These lines are a work around to this issue in iOS: */
  min-width: 100%;     /* https://bugs.webkit.org/show_bug.cgi?id=155198      */
  height: 1px;
  min-height: 100%;
  margin: auto;
}

.i-amphtml-layout-size-defined .i-amphtml-fill-content {
  position: absolute;
  top: 0;
  left: 0;
  bottom: 0;
  right: 0;
}

.i-amphtml-replaced-content {
  padding: 0 !important;
  border: none !important;
  /* TODO(dvoytenko): explore adding here object-fit. */
}

/**
 * Makes elements visually invisible but still accessible to screen-readers.
 *
 * This Css has been carefully tested to ensure screen-readers can read and
 * activate (in case of links and buttons) the elements with this class. Please
 * use caution when changing anything, even seemingly safe ones. For example
 * changing width from 1 to 0 would prevent TalkBack from activating (clicking)
 * buttons despite TalkBack reading them just fine. This is because
 * element needs to have a defined size and be on viewport otherwise TalkBack
 * does not allow activation of buttons.
 */
.i-amphtml-screen-reader {
  position: fixed !important;
  /* keep it on viewport */
  top: 0px !important;
  left: 0px !important;
  /* give it non-zero size, VoiceOver on Safari requires at least 2 pixels
     before allowing buttons to be activated. */
  width: 2px !important;
  height: 2px !important;
  /* visually hide it with overflow and opacity */
  opacity: 0 !important;
  overflow: hidden !important;
  /* remove any margin or padding */
  border: none !important;
  margin: 0 !important;
  padding: 0 !important;
  /* ensure no other style sets display to none */
  display: block !important;
  visibility: visible !important;
}

/* For author styling. */
.amp-unresolved {
}

.i-amphtml-unresolved {
  position: relative;
  overflow: hidden !important;
}

.i-amphtml-scroll-disabled {
  overflow-x: hidden !important;
  overflow-y: hidden !important;
}

#i-amphtml-wrapper.i-amphtml-scroll-disabled {
  overflow-x: hidden !important;
  overflow-y: hidden !important;
}

/* "notbuild" classes are set as soon as an element is created and removed
   as soon as the element is built. */

.amp-notbuilt {
  /* For author styling. */
}

.i-amphtml-notbuilt {
  position: relative;
  overflow: hidden !important;
  color: transparent !important;
}

.i-amphtml-notbuilt:not(.i-amphtml-layout-container) > * {
  display: none;
}

.i-amphtml-ghost {
  visibility: hidden !important;
}

.i-amphtml-layout {
  /* Just state. */
}

.i-amphtml-error {
  /* Just state. */
}

/* layout=nodisplay are automatically hidden until displayed directly. */
[layout=nodisplay]:not(.i-amphtml-display) {
  display: none !important;
}

.i-amphtml-element > [placeholder] {
  display: block;
}

.i-amphtml-element > [placeholder].hidden,
.i-amphtml-element > [placeholder].amp-hidden {
  visibility: hidden;
}

.i-amphtml-element:not(.amp-notsupported) > [fallback] {
  display: none;
}

.i-amphtml-layout-size-defined > [placeholder],
.i-amphtml-layout-size-defined > [fallback] {
  position: absolute !important;
  top: 0 !important;
  left: 0 !important;
  right: 0 !important;
  bottom: 0 !important;
  z-index: 1;
}

.i-amphtml-notbuilt > [placeholder] {
  display: block !important;
}

.i-amphtml-hidden-by-media-query {
  display: none;
}

.i-amphtml-element-error {
  background: red !important;
  color: white !important;
  position: relative !important;
}

.i-amphtml-element-error::before {
  content: attr(error-message);
}

/**
 * Wraps an element to make the contents scrollable. This is
 * used to wrap iframes which in iOS always behave as if they had the
 * seamless attribute.
 * TODO(dvoytenko, #8464): cleanup old `i-amp-scroll-container`.
 */
i-amphtml-scroll-container, i-amp-scroll-container {
  position: absolute;
  top: 0;
  left: 0;
  right: 0;
  bottom: 0;
  display: block;
}

/**
 * Overflow:auto will be set with delay due to iOS bug where iframe is not
 * rendered.
 * TODO(dvoytenko, #8464): cleanup old `i-amp-scroll-container`.
 */
i-amphtml-scroll-container.amp-active, i-amp-scroll-container.amp-active {
  overflow: auto;
  -webkit-overflow-scrolling: touch;
}

.i-amphtml-loading-container {
  display: block !important;
  z-index: 1;
}

.i-amphtml-notbuilt > .i-amphtml-loading-container {
  display: block !important;
}

/**
 * `i-amphtml-loading-container`, `i-amphtml-loader` and `i-amphtml-loader-dot` all support
 * a "loading indicator" usecase. `i-amphtml-loading-container` is mostly responsible
 * for alighning the loading indicator, while `i-amphtml-loader` and
 * `i-amphtml-loader-dot` are an implementation for a default loading indicator. The
 * default implementation includes the three-dot layout and animation.
 */
.i-amphtml-loading-container.amp-hidden {
  visibility: hidden;
}

.i-amphtml-loader-line {
  position: absolute;
  top:0;
  left: 0;
  right: 0;
  height: 1px;
  overflow: hidden !important;
  background-color:rgba(151, 151, 151, 0.2);
  display: block;
}

.i-amphtml-loader-moving-line {
  display: block;
  position: absolute;
  width: 100%;
  height: 100% !important;
  background-color: rgba(151, 151, 151, 0.65);
  z-index: 2;
}

@keyframes i-amphtml-loader-line-moving {
  0% {transform: translateX(-100%);}
  100% {transform: translateX(100%);}
}

.i-amphtml-loader-line.amp-active .i-amphtml-loader-moving-line {
  animation: i-amphtml-loader-line-moving 4s ease infinite;
}

.i-amphtml-loader {
  position: absolute;
  display: block;
  height: 10px;
  top: 50%;
  left: 50%;
  transform: translateX(-50%) translateY(-50%);
  transform-origin: 50% 50%;
  white-space: nowrap;
}

.i-amphtml-loader.amp-active .i-amphtml-loader-dot {
  animation: i-amphtml-loader-dots 2s infinite;
}

.i-amphtml-loader-dot {
  position: relative;
  display: inline-block;

  height: 10px;
  width: 10px;
  margin: 2px;
  border-radius: 100%;
  background-color: rgba(0, 0, 0, .3);

  box-shadow: 2px 2px 2px 1px rgba(0, 0, 0, .2);
  will-change: transform;
}

.i-amphtml-loader .i-amphtml-loader-dot:nth-child(1) {
  animation-delay: 0s;
}

.i-amphtml-loader .i-amphtml-loader-dot:nth-child(2) {
  animation-delay: .1s;
}

.i-amphtml-loader .i-amphtml-loader-dot:nth-child(3) {
  animation-delay: .2s;
}

@keyframes i-amphtml-loader-dots {
  0%, 100% {
    transform: scale(.7);
    background-color: rgba(0, 0, 0, .3);
  }

  50% {
    transform: scale(.8);
    background-color: rgba(0, 0, 0, .5);
  }
}


/**
 * "overflow" element is an element shown when more content is available but
 * not currently visible. Typically tapping on this element shows the full
 * content.
 */
.i-amphtml-element > [overflow] {
  cursor: pointer;
  /* position:relative is critical to ensure that [overflow] is displayed
     above an iframe; z-index is not enough. */
  position: relative;
  z-index: 2;
  visibility: hidden;
}

.i-amphtml-element > [overflow].amp-visible {
  visibility: visible;
}


/* Polyfill for IE and any other browser that don't understand templates. */
template {
  display: none !important;
}

/**
 * Authors can set this class on their html tags to provide `border-box` box-sizing
 * to every element in their document. Individual elements can override as necessary.
 */
.amp-border-box,
.amp-border-box *,
.amp-border-box *:before,
.amp-border-box *:after {
  box-sizing: border-box;
}

/* amp-pixel is always non-displayed. */
amp-pixel {
  display: none !important;
}

/**
 * Instagram wraps the standard image into a fixed size container.
 * With these offsets, users can simply specify the the size of the
 * instagram images and things have the right size.
 * In particular the effect of adding padding to this container is
 * that with responsive layouts the responsiveness is based on the
 * asset while the padding stays constant.
 * This information is here instead of living with the CSS of the
 * component, so that the runtime can reserve the correct space
 * before the instagram implementation loads.
 */
amp-instagram {
  padding: 64px 0px 0px 0px !important;
  background-color: white;
}


/**
 * Analytics tags should never be visible. keep them hidden.
 */
amp-analytics {
  /* Fixed to make position independent of page other elements. */
  position: fixed !important;
  top: 0 !important;
  width: 1px !important;
  height: 1px !important;
  overflow: hidden !important;
  visibility: hidden;
}

/**
 * Iframe allows setting frameborder, so we need to set box-sizing to border-box
 * or otherwise the iframe will oevrflow its parent when there is a border.
 */
amp-iframe iframe {
  box-sizing: border-box !important;
}

/**
 * Minimal AMP Access CSS. This part has to be here so that the correct UI
 * can be provided before AMP Access JS has been loaded.
 */
[amp-access][amp-access-hide] {
  display: none;
}


/**
 * Forms error/success messaging containers should be hidden at first.
 */
form [submitting],
form [submit-success],
form [submit-error] {
  display: none;
}

/**
 * Hide the update reference point of amp-live-list by default. This is
 * reset by the `amp-live-list > .amp-active[update]` selector.
 */
amp-live-list > [update] {
  display: none;
}

/**
 * Display none elements
 */
amp-experiment, amp-share-tracking {
  display: none;
}

amp-fresh {
  visibility: hidden;
}

.i-amphtml-jank-meter {
  position: fixed;
  background-color: rgba(232,72,95,.5);
  bottom: 0;
  right: 0;
  color: #fff;
  font-size: 16px;
  z-index: 1000;
  padding: 5px;
}

/**
 * Animated equalizer icon for muted autoplaying videos.
 */
i-amphtml-video-mask, i-amp-video-mask {
  z-index: 1;
}
.amp-video-eq {
  align-items: flex-end;
  bottom: 7px;
  display: flex;
  height: 12px;
  opacity: 0.8;
  overflow: hidden;
  position: absolute;
  right: 7px;
  width: 20px;
  z-index: 1;
}
.amp-video-eq .amp-video-eq-col {
  flex: 1;
  height: 100%;
  margin-right: 1px;
  position: relative;
}
.amp-video-eq .amp-video-eq-col div {
  animation-name: amp-video-eq-animation;
  animation-timing-function: linear;
  animation-iteration-count: infinite;
  animation-direction: alternate;
  background-color: #FAFAFA;
  height: 100%;
  position: absolute;
  width: 100%;
  will-change: transform;
}
.amp-video-eq .amp-video-eq-col div {
  animation-play-state: paused;
}
.amp-video-eq[unpausable] .amp-video-eq-col div {
  animation-name: none;
}
.amp-video-eq[unpausable].amp-video-eq-play .amp-video-eq-col div {
  animation-name: amp-video-eq-animation;
}
.amp-video-eq.amp-video-eq-play .amp-video-eq-col div {
  animation-play-state: running;
}
.amp-video-eq-1-1 {
  animation-duration: 0.3s;
  transform: translateY(60%);
}
.amp-video-eq-1-2 {
  animation-duration: 0.45s;
  transform: translateY(60%);
}
.amp-video-eq-2-1 {
  animation-duration: 0.5s;
  transform: translateY(30%);
}
.amp-video-eq-2-2 {
  animation-duration: 0.4s;
  transform: translateY(30%);
}
.amp-video-eq-3-1 {
  animation-duration: 0.3s;
  transform: translateY(70%);
}
.amp-video-eq-3-2 {
  animation-duration: 0.35s;
  transform: translateY(70%);
}
.amp-video-eq-4-1 {
  animation-duration: 0.4s;
  transform: translateY(50%);
}
.amp-video-eq-4-2 {
  animation-duration: 0.25s;
  transform: translateY(50%);
}
@keyframes amp-video-eq-animation {
  0% {transform: translateY(100%);}
  100% {transform: translateY(0);}
}


/**
 * Video Docking
 */

.i-amphtml-dockable-video {
  padding: 0px;
  margin:0px;
  transition: background-color 1s;
}

.i-amphtml-dockable-video-minimizing > video,
.i-amphtml-dockable-video-minimizing > iframe {
  position: fixed !important;
  height: auto;
  overflow: hidden;
  z-index: 16;
  will-change: transform;
  transform: scale(0.6) translateX(20px) translateY(20px);
  border-radius: 6px;
  box-shadow: 0px 3px 9px 3px rgba(0, 0, 0, 0.1);
  transition: box-shadow 1s, border-radius 1s;
  /* Override fill-content */
  min-width: initial !important;
  min-height: initial !important;
  margin: initial !important;
}

.i-amphtml-dockable-video-minimizing amp-custom-controls.amp-custom-controls-minimal {
  z-index: 16;
  border-radius: 6px;
  position: fixed !important;
}

/**
 * Custom Video Controls
 *
 * Custom controls are composed of three layers:
 *  - Main controls bar
 *    |""""""""""""""|
 *    |      (▶︎)     |
 *    | 0:00       ⇱ | <<
 *    | ------------ | <<
 *    """"""""""""""""
 *  - Minimized controls (shown when video is small or docked)
 *    |""""""""""""""|
 *    |              |
 *    |   ▌︎▌︎  ▶︎  ⇱   | <<
 *    |..........____|
 *    """"""""""""""""
 *  - Floating main action (usually play/pause)
 *    |""""""""""""""|
 *    |      (▶︎)     | <<
 *    | 0:00       ⇱ |
 *    | ------------ |
 *    """"""""""""""""
 */

amp-custom-controls {
  position: absolute;
  top: 0;
  left: 0;
  height: 100%;
  width: 100%;
}

/* Background shown behind custom controls (white/black gradient) */
amp-custom-controls-bg {
  position: absolute;
  bottom: 0;
  left: 0;
  width: 100%;
  height: 100px;
  background-image: url('data:image/png;base64,iVBORw0KGgoAAAANSUhEUgAAAAIAAADICAQAAABozPh9AAAAqElEQVQoz4WSSRIFIQhDk1fe/8r9F2o34PA3FjKEBPAjCf19JMmW+9dMS61bM9Dk13fJg5CXaskAO9/3bbL8wbcVFESlVgC0ALDxjTLHKFklnQtNZAlEqzAtPUZy1HYoI0odtd5wHs0/VlM+m6nRUdYRT23U5l+AQOMu2gQfesYQiTsqIzkyPU6Stfa8gDveTuV9M+/5+LqoTpIDF+W5OF9d3e9y6KnvD7s0BYLOf/xtAAAAAElFTkSuQmCC');
  clip-path: polygon(0% 0%,0% 100%,20px 100%,20px 74px,calc(100% - 20px) 74px,calc(100% - 20px) 76px,20px 76px,20px 100%,100% 100%,100% 0%);
  background-size: 1px 100px;
  background-position: bottom;
  background-repeat-y: no-repeat;
<<<<<<< HEAD
  z-index: 1;
=======
>>>>>>> 2bff04e5
}

/* Main controls bar (usually contains progress time,
 fullscreen and volume controls) */
amp-custom-controls-bar {
  display: flex;
  padding: 10px;
  box-sizing: border-box;
  width: 100%;
  justify-content: center;
  align-items: center;
  box-sizing: border-box;
  z-index: 2;
}

<<<<<<< HEAD
/* Every button/icon is wrapped in an amp-custom-controls-icon-wrapper */ 
=======
/* Every button/icon is wrapped in an amp-custom-controls-icon-wrapper */
>>>>>>> 2bff04e5
amp-custom-controls-icon-wrapper {
  width: 24px;
  height: 24px;
  display: inline-block;
  vertical-align: middle;
  cursor: pointer;
}

amp-custom-controls-icon-wrapper,
amp-custom-controls-progress-time,
amp-custom-controls-scrubber {
  user-select: none;
  opacity: 0.85;
}

amp-custom-controls-volume, amp-custom-controls-progress-time {
  margin-right: 15px;
}

amp-custom-controls-progress-time {
  color: white;
  font-family: Helvetica, Arial, sans-serif;
  text-shadow: 0px 0px 20px rgba(0, 0, 0, .5);
}

input.amp-custom-controls-volume-indicator {
  display: none;
  vertical-align: middle;
}

amp-custom-controls-spacer {
  flex-grow: 1;
}

amp-custom-controls-total-bar {
  width: 100%;
  height: 10px;
  display: flex;
  border-radius: 10px;
  position: relative;
  align-items: center;
}

amp-custom-controls-progress-bar {
  display: flex;
  z-index: 2;
}

amp-custom-controls-current-bar {
  background-color: rgba(255, 255, 255, 0.8);
  width: 0%;
  height: 2px;
  display: block;
  border-radius: 10px;
}

amp-custom-controls-scrubber {
  border-radius: 50%;
  width: 13px;
  height: 13px;
  background: white;
  display: block;
  position: absolute;
  margin-top: -2px;
  margin-left: -6px;
  box-shadow: 0px 0px 20px rgba(0, 0, 0, .25);
  left: 0%;
  top: 0px;
}

amp-custom-controls-scrubber:active {
  width: 18px;
  height: 18px;
  margin-top: -4px;
  margin-left: -8px;
  box-shadow: 0px 0px 20px 5px rgba(0, 0, 0, .6);
}

amp-custom-controls-floating {
  position: absolute;
  width: 80px;
  height: 80px;
  top: 50%;
  left: 50%;
  margin-top: -40px;
  margin-left: -40px;
  background: rgba(0, 0, 0, .75);
  box-shadow: 0px 0px 20px 5px rgba(0,0,0,.25);
  border-radius: 50%;
  display: flex;
  align-items: center;
  justify-content: center;
  z-index: 1;
}

amp-custom-controls-floating amp-custom-controls-icon-wrapper {
  width: 100%;
  height: 100%;
  padding: 15px;
  box-sizing: border-box;
}

amp-custom-controls-bar-wrapper {
  position: absolute;
  padding: 20px;
  width: 100%;
  bottom: 0;
  left: 0;
  display: flex;
  flex-direction: column;
  box-sizing: border-box;
}

amp-custom-controls-mini-wrapper {
  display: none;
}

/* Custom Controls Light Theme */

amp-custom-controls.amp-custom-controls-light-skin:not(.amp-custom-controls-minimal) amp-custom-controls-bg {
  background-image: url('data:image/png;base64,iVBORw0KGgoAAAANSUhEUgAAAAIAAADICAQAAABozPh9AAAAbElEQVQoz62TwQ7AIAhDnx33/f8n7ht22C4mLkGZGC9NoQWJgfIUEIDRY0qrg4oK+oaxz/WbZf4hBwpmdrUKa1tOoVrm1ZUwtmizLz/Bnn6LOas/3sA4MjsUb1Nqw35Z7z56EF+ecYJxg3HBCwTCBp+nLpJ4AAAAAElFTkSuQmCC');
}

amp-custom-controls.amp-custom-controls-light-skin:not(.amp-custom-controls-minimal) amp-custom-controls-progress-time {
  color: #000000;
  text-shadow: 0px 0px 20px rgba(255, 255, 255, .5);
}

amp-custom-controls.amp-custom-controls-light-skin:not(.amp-custom-controls-minimal) amp-custom-controls-scrubber {
  background: #000000;
  box-shadow: 0px 0px 20px rgba(255, 255, 255, .25);
}

amp-custom-controls.amp-custom-controls-light-skin:not(.amp-custom-controls-minimal) amp-custom-controls-scrubber:active {
  box-shadow: 0px 0px 20px 5px rgba(255, 255, 255, .6);
}

amp-custom-controls.amp-custom-controls-light-skin:not(.amp-custom-controls-minimal) amp-custom-controls-current-bar {
  background-color: rgba(0, 0, 0, 0.8);
}

amp-custom-controls.amp-custom-controls-light-skin:not(.amp-custom-controls-minimal) amp-custom-controls-floating {
  box-shadow: 0px 0px 20px 5px rgba(0, 0, 0, 0.1);
  background: rgba(255, 255, 255, .75);
}

/* Custom controls dark icons */
amp-custom-controls-icon {
  width: 100%;
  padding-bottom: 100%;
  display: block;
  background-size: 100%;
  background-repeat: no-repeat;
}

amp-custom-controls-icon.amp-custom-controls-icon-play {
  background-image: url('data:image/svg+xml;charset=utf-8,<svg xmlns="http://www.w3.org/2000/svg" fill="#FFFFFF" width="24" height="24" viewbox="0 0 24 24" style="filter:url(#i-amphtml-svg-shadow)"><path d="M8 5v14l11-7z"></path><path d="M0 0h24v24H0z" fill="none"></path></svg>');
}

amp-custom-controls-icon.amp-custom-controls-icon-pause {
  background-image: url('data:image/svg+xml;charset=utf-8,<svg fill="#FFFFFF" height="24" viewBox="0 0 24 24" width="24" xmlns="http://www.w3.org/2000/svg"><path d="M6 19h4V5H6v14zm8-14v14h4V5h-4z"></path><path d="M0 0h24v24H0z" fill="none"></path></svg>')
}

amp-custom-controls-icon.amp-custom-controls-icon-mute {
  background-image: url('data:image/svg+xml;charset=utf-8,<svg fill="#FFFFFF" height="24" viewBox="0 0 24 24" width="24" xmlns="http://www.w3.org/2000/svg"><path d="M16.5 12c0-1.77-1.02-3.29-2.5-4.03v2.21l2.45 2.45c.03-.2.05-.41.05-.63zm2.5 0c0 .94-.2 1.82-.54 2.64l1.51 1.51C20.63 14.91 21 13.5 21 12c0-4.28-2.99-7.86-7-8.77v2.06c2.89.86 5 3.54 5 6.71zM4.27 3L3 4.27 7.73 9H3v6h4l5 5v-6.73l4.25 4.25c-.67.52-1.42.93-2.25 1.18v2.06c1.38-.31 2.63-.95 3.69-1.81L19.73 21 21 19.73l-9-9L4.27 3zM12 4L9.91 6.09 12 8.18V4z"></path><path d="M0 0h24v24H0z" fill="none"></path></svg>')
}

amp-custom-controls-icon.amp-custom-controls-icon-volume-max {
  background-image: url('data:image/svg+xml;charset=utf-8,<svg fill="#FFFFFF" height="24" viewBox="0 0 24 24" width="24" xmlns="http://www.w3.org/2000/svg"><path d="M3 9v6h4l5 5V4L7 9H3zm13.5 3c0-1.77-1.02-3.29-2.5-4.03v8.05c1.48-.73 2.5-2.25 2.5-4.02zM14 3.23v2.06c2.89.86 5 3.54 5 6.71s-2.11 5.85-5 6.71v2.06c4.01-.91 7-4.49 7-8.77s-2.99-7.86-7-8.77z"></path><path d="M0 0h24v24H0z" fill="none"></path></svg>')
}

amp-custom-controls-icon.amp-custom-controls-icon-shadow {
  width: 0 !important;
  height: 0 !important;
  visibility: hidden;
  background-image: url('data:image/svg+xml;charset=utf-8,<svg fill="#000000" height="0" viewBox="0 0 24 24" width="0" xmlns="http://www.w3.org/2000/svg"><defs><filter id="i-amphtml-svg-shadow"><feDropShadow dx="0" dy="0" stdDeviation="3" flood-color="rgba(0,0,0,0.4)" /></filter></defs></svg>')
}

amp-custom-controls-icon.amp-custom-controls-icon-fullscreen {
  background-image: url('data:image/svg+xml;charset=utf-8,<svg fill="#FFFFFF" height="24" viewBox="0 0 24 24" width="24" xmlns="http://www.w3.org/2000/svg"><path d="M0 0h24v24H0z" fill="none"/><path d="M7 14H5v5h5v-2H7v-3zm-2-4h2V7h3V5H5v5zm12 7h-3v2h5v-5h-2v3zM14 5v2h3v3h2V5h-5z"/></svg>')
}

/* Custom controls light icons */

amp-custom-controls.amp-custom-controls-light-skin:not(.amp-custom-controls-minimal) amp-custom-controls-icon.amp-custom-controls-icon-play {
  background-image: url('data:image/svg+xml;charset=utf-8,<svg xmlns="http://www.w3.org/2000/svg" fill="#000000" width="24" height="24" viewbox="0 0 24 24" style="filter:url(#i-amphtml-svg-shadow)"><path d="M8 5v14l11-7z"></path><path d="M0 0h24v24H0z" fill="none"></path></svg>');
}

amp-custom-controls.amp-custom-controls-light-skin:not(.amp-custom-controls-minimal) amp-custom-controls-icon.amp-custom-controls-icon-pause {
  background-image: url('data:image/svg+xml;charset=utf-8,<svg fill="#000000" height="24" viewBox="0 0 24 24" width="24" xmlns="http://www.w3.org/2000/svg"><path d="M6 19h4V5H6v14zm8-14v14h4V5h-4z"></path><path d="M0 0h24v24H0z" fill="none"></path></svg>')
}

amp-custom-controls.amp-custom-controls-light-skin:not(.amp-custom-controls-minimal) amp-custom-controls-icon.amp-custom-controls-icon-mute {
  background-image: url('data:image/svg+xml;charset=utf-8,<svg fill="#000000" height="24" viewBox="0 0 24 24" width="24" xmlns="http://www.w3.org/2000/svg"><path d="M16.5 12c0-1.77-1.02-3.29-2.5-4.03v2.21l2.45 2.45c.03-.2.05-.41.05-.63zm2.5 0c0 .94-.2 1.82-.54 2.64l1.51 1.51C20.63 14.91 21 13.5 21 12c0-4.28-2.99-7.86-7-8.77v2.06c2.89.86 5 3.54 5 6.71zM4.27 3L3 4.27 7.73 9H3v6h4l5 5v-6.73l4.25 4.25c-.67.52-1.42.93-2.25 1.18v2.06c1.38-.31 2.63-.95 3.69-1.81L19.73 21 21 19.73l-9-9L4.27 3zM12 4L9.91 6.09 12 8.18V4z"></path><path d="M0 0h24v24H0z" fill="none"></path></svg>')
}

amp-custom-controls.amp-custom-controls-light-skin:not(.amp-custom-controls-minimal) amp-custom-controls-icon.amp-custom-controls-icon-volume-max {
  background-image: url('data:image/svg+xml;charset=utf-8,<svg fill="#000000" height="24" viewBox="0 0 24 24" width="24" xmlns="http://www.w3.org/2000/svg"><path d="M3 9v6h4l5 5V4L7 9H3zm13.5 3c0-1.77-1.02-3.29-2.5-4.03v8.05c1.48-.73 2.5-2.25 2.5-4.02zM14 3.23v2.06c2.89.86 5 3.54 5 6.71s-2.11 5.85-5 6.71v2.06c4.01-.91 7-4.49 7-8.77s-2.99-7.86-7-8.77z"></path><path d="M0 0h24v24H0z" fill="none"></path></svg>')
}

amp-custom-controls.amp-custom-controls-light-skin:not(.amp-custom-controls-minimal) amp-custom-controls-icon.amp-custom-controls-icon-fullscreen {
  background-image: url('data:image/svg+xml;charset=utf-8,<svg fill="#000000" height="24" viewBox="0 0 24 24" width="24" xmlns="http://www.w3.org/2000/svg"><path d="M0 0h24v24H0z" fill="none"/><path d="M7 14H5v5h5v-2H7v-3zm-2-4h2V7h3V5H5v5zm12 7h-3v2h5v-5h-2v3zM14 5v2h3v3h2V5h-5z"/></svg>')
}

amp-custom-controls.amp-custom-controls-light-skin:not(.amp-custom-controls-minimal) amp-custom-controls-icon.amp-custom-controls-icon-shadow {
  background-image: url('data:image/svg+xml;charset=utf-8,<svg fill="#FFFFFF" height="0" viewBox="0 0 24 24" width="0" xmlns="http://www.w3.org/2000/svg"><defs><filter id="i-amphtml-svg-shadow"><feDropShadow dx="0" dy="0" stdDeviation="3" flood-color="rgba(0,0,0,0.4)" /></filter></defs></svg>')
}

/* Custom Controls - Minimal Controls */

amp-custom-controls.amp-custom-controls-minimal {
  padding: 0px;
  width: 100%;
  height: 100%;
}

amp-custom-controls.amp-custom-controls-minimal amp-custom-controls-bg {
  display: none;
}

amp-custom-controls.amp-custom-controls-minimal amp-custom-controls-bar-wrapper {
  padding: 0px;
}

amp-custom-controls.amp-custom-controls-minimal amp-custom-controls-floating {
  display: none;
}

amp-custom-controls.amp-custom-controls-minimal amp-custom-controls-mini-wrapper {
  width: 100%;
  height: 100%;
  display: flex;
}

amp-custom-controls.amp-custom-controls-minimal amp-custom-controls-mini {
  width: 100%;
  height: 100%;
  display: flex;
  justify-content: space-evenly;
  align-items: center;
  background: rgba(0, 0, 0, 0.3);
}

amp-custom-controls.amp-custom-controls-minimal amp-custom-controls-icon-wrapper {
  height: auto;
  flex-grow: 1;
  width: 30%;
  max-width: 80px;
}

amp-custom-controls.amp-custom-controls-minimal amp-custom-controls-icon-wrapper.amp-custom-controls-mute {
  width: 100%;
  height: 100%;
}

amp-custom-controls.amp-custom-controls-minimal amp-custom-controls-scrubber {
  display: none;
}

amp-custom-controls.amp-custom-controls-minimal amp-custom-controls-progress-bar {
  width: 100%;
  position: absolute;
  bottom: 0;
}

amp-custom-controls.amp-custom-controls-minimal amp-custom-controls-total-bar {
  height: 8px;
  border-radius: 0px;
  background: rgba(255, 255, 255, 0.6);
}

amp-custom-controls.amp-custom-controls-minimal amp-custom-controls-current-bar {
  height: 8px;
  border-radius: 0px;
}

amp-custom-controls.amp-custom-controls-minimal amp-custom-controls-scrubber {
  width: 16px;
  height: 16px;
  margin-top: -5px;
  margin-left: -8px;
  box-shadow: 0px 0px 20px 5px rgba(0, 0, 0, 0.2);
}

amp-custom-controls.amp-custom-controls-minimal amp-custom-controls-bar {
  display: none;
}

/**
 * Custom Controls - Hidden
 */

amp-custom-controls.amp-custom-controls-hidden amp-custom-controls-mini {
  display: none;
}

amp-custom-controls.amp-custom-controls-hidden amp-custom-controls-bar-wrapper {
  display: none;
}

amp-custom-controls.amp-custom-controls-hidden amp-custom-controls-bg {
  display: none;
}

amp-custom-controls.amp-custom-controls-hidden amp-custom-controls-floating {
  display: none;
}

/**
 * Custom Controls - Loading spinner
 */
amp-custom-controls-floating.amp-custom-controls-loading::after {
 content: '';
 display: block;
 font-size: 10px;
 position: absolute;
 border-top: 2px solid rgba(255, 255, 255, 0.2);
 border-right: 2px solid rgba(255, 255, 255, 0.2);
 border-bottom: 2px solid rgba(255, 255, 255, 0.2);
 border-left: 2px solid rgb(0, 0, 0);
 animation: i-amp-html-custom-controls-loading 1.1s infinite linear;
 border-radius: 50%;
 width: 100%;
 height: 100%;
}

amp-custom-controls.amp-custom-controls-light-skin amp-custom-controls-floating.amp-custom-controls-loading::before {
 border-top: 2px solid rgba(0, 0, 0, 0.2);
 border-right: 2px solid rgba(0, 0, 0, 0.2);
 border-bottom: 2px solid rgba(0, 0, 0, 0.2);
 border-left: 2px solid rgb(255, 255, 255);
}

@keyframes i-amp-html-custom-controls-loading {
 0% {
   -webkit-transform: rotate(0deg);
   transform: rotate(0deg);
 }
 100% {
   -webkit-transform: rotate(360deg);
   transform: rotate(360deg);
 }
}

/**
 * amp-accordion to avoid FOUC.
 */

/* Non-overridable properties */
amp-accordion {
  display: block !important;
}

/* Make sections non-floatable */
amp-accordion > section {
  float: none !important;
}

/*  Display the first 2 elements (heading and content) */
amp-accordion > section > * {
  float: none !important;
  display: block !important;
  overflow: hidden !important; /* clearfix */
  position: relative !important;
}

amp-accordion,
amp-accordion > section,
.i-amphtml-accordion-header,
.i-amphtml-accordion-content {
  margin: 0;
}

/* heading element*/
.i-amphtml-accordion-header {
  cursor: pointer;
  background-color: #efefef;
  padding-right: 20px;
  border: solid 1px #dfdfdf;
}

/* Collapse content by default. */
amp-accordion > section > :last-child {
  display: none !important;
}

/* Expand content when needed. */
amp-accordion > section[expanded] > :last-child {
  display: block !important;
}<|MERGE_RESOLUTION|>--- conflicted
+++ resolved
@@ -758,10 +758,6 @@
   background-size: 1px 100px;
   background-position: bottom;
   background-repeat-y: no-repeat;
-<<<<<<< HEAD
-  z-index: 1;
-=======
->>>>>>> 2bff04e5
 }
 
 /* Main controls bar (usually contains progress time,
@@ -777,11 +773,7 @@
   z-index: 2;
 }
 
-<<<<<<< HEAD
-/* Every button/icon is wrapped in an amp-custom-controls-icon-wrapper */ 
-=======
 /* Every button/icon is wrapped in an amp-custom-controls-icon-wrapper */
->>>>>>> 2bff04e5
 amp-custom-controls-icon-wrapper {
   width: 24px;
   height: 24px;
